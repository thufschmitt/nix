#include "fetchers.hh"
#include "store-api.hh"

#include <nlohmann/json.hpp>

namespace nix::fetchers {

std::unique_ptr<std::vector<std::shared_ptr<InputScheme>>> inputSchemes = nullptr;

void registerInputScheme(std::shared_ptr<InputScheme> && inputScheme)
{
    if (!inputSchemes) inputSchemes = std::make_unique<std::vector<std::shared_ptr<InputScheme>>>();
    inputSchemes->push_back(std::move(inputScheme));
}

Input Input::fromURL(const std::string & url)
{
    return fromURL(parseURL(url));
}

static void fixupInput(Input & input)
{
    // Check common attributes.
    input.getType();
    input.getRef();
    if (input.getRev())
        input.locked = true;
    input.getRevCount();
    input.getLastModified();
    if (input.getNarHash())
        input.locked = true;
}

Input Input::fromURL(const ParsedURL & url)
{
    for (auto & inputScheme : *inputSchemes) {
        auto res = inputScheme->inputFromURL(url);
        if (res) {
            res->scheme = inputScheme;
            fixupInput(*res);
            return std::move(*res);
        }
    }

    throw Error("input '%s' is unsupported", url.url);
}

Input Input::fromAttrs(Attrs && attrs)
{
    for (auto & inputScheme : *inputSchemes) {
        auto res = inputScheme->inputFromAttrs(attrs);
        if (res) {
            res->scheme = inputScheme;
            fixupInput(*res);
            return std::move(*res);
        }
    }

    Input input;
    input.attrs = attrs;
    fixupInput(input);
    return input;
}

ParsedURL Input::toURL() const
{
    if (!scheme)
        throw Error("cannot show unsupported input '%s'", attrsToJSON(attrs));
    return scheme->toURL(*this);
}

std::string Input::toURLString(const std::map<std::string, std::string> & extraQuery) const
{
    auto url = toURL();
    for (auto & attr : extraQuery)
        url.query.insert(attr);
    return url.to_string();
}

std::string Input::to_string() const
{
    return toURL().to_string();
}

Attrs Input::toAttrs() const
{
    return attrs;
}

bool Input::hasAllInfo() const
{
    return getNarHash() && scheme && scheme->hasAllInfo(*this);
}

bool Input::operator ==(const Input & other) const
{
    return attrs == other.attrs;
}

bool Input::contains(const Input & other) const
{
    if (*this == other) return true;
    auto other2(other);
    other2.attrs.erase("ref");
    other2.attrs.erase("rev");
    if (*this == other2) return true;
    return false;
}

std::pair<Tree, Input> Input::fetch(ref<Store> store) const
{
    if (!scheme)
        throw Error("cannot fetch unsupported input '%s'", attrsToJSON(toAttrs()));

    /* The tree may already be in the Nix store, or it could be
       substituted (which is often faster than fetching from the
       original source). So check that. */
    if (hasAllInfo()) {
        try {
            auto storePath = computeStorePath(*store);

            store->ensurePath(storePath);

            debug("using substituted/cached input '%s' in '%s'",
                to_string(), store->printStorePath(storePath));

            return {Tree { .actualPath = store->toRealPath(storePath), .storePath = std::move(storePath) }, *this};
        } catch (Error & e) {
            debug("substitution of input '%s' failed: %s", to_string(), e.what());
        }
    }

    auto [storePath, input] = [&]() -> std::pair<StorePath, Input> {
        try {
            return scheme->fetch(store, *this);
        } catch (Error & e) {
            e.addTrace({}, "while fetching the input '%s'", to_string());
            throw;
        }
    }();

    Tree tree {
        .actualPath = store->toRealPath(storePath),
        .storePath = storePath,
    };

    auto narHash = store->queryPathInfo(tree.storePath)->narHash;
    input.attrs.insert_or_assign("narHash", narHash.to_string(SRI, true));

    if (auto prevNarHash = getNarHash()) {
        if (narHash != *prevNarHash)
            throw Error((unsigned int) 102, "NAR hash mismatch in input '%s' (%s), expected '%s', got '%s'",
                to_string(), tree.actualPath, prevNarHash->to_string(SRI, true), narHash.to_string(SRI, true));
    }

    if (auto prevLastModified = getLastModified()) {
        if (input.getLastModified() != prevLastModified)
            throw Error("'lastModified' attribute mismatch in input '%s', expected %d",
                input.to_string(), *prevLastModified);
    }

    if (auto prevRevCount = getRevCount()) {
        if (input.getRevCount() != prevRevCount)
            throw Error("'revCount' attribute mismatch in input '%s', expected %d",
                input.to_string(), *prevRevCount);
    }

    input.locked = true;

    assert(input.hasAllInfo());

    return {std::move(tree), input};
}

Input Input::applyOverrides(
    std::optional<std::string> ref,
    std::optional<Hash> rev) const
{
    if (!scheme) return *this;
    return scheme->applyOverrides(*this, ref, rev);
}

void Input::clone(const Path & destDir) const
{
    assert(scheme);
    scheme->clone(*this, destDir);
}

std::optional<Path> Input::getSourcePath() const
{
    assert(scheme);
    return scheme->getSourcePath(*this);
}

void Input::markChangedFile(
    std::string_view file,
    std::optional<std::string> commitMsg) const
{
    assert(scheme);
    return scheme->markChangedFile(*this, file, commitMsg);
}

std::string Input::getName() const
{
    return maybeGetStrAttr(attrs, "name").value_or("source");
}

StorePath Input::computeStorePath(Store & store) const
{
    auto narHash = getNarHash();
    if (!narHash)
<<<<<<< HEAD
        throw Error("cannot compute store path for mutable input '%s'", to_string());
    return store.makeFixedOutputPath(getName(), FixedOutputInfo {
        {
            .method = FileIngestionMethod::Recursive,
            .hash = *narHash,
        },
        {},
    });
=======
        throw Error("cannot compute store path for unlocked input '%s'", to_string());
    return store.makeFixedOutputPath(FileIngestionMethod::Recursive, *narHash, getName());
>>>>>>> 4d981439
}

std::string Input::getType() const
{
    return getStrAttr(attrs, "type");
}

std::optional<Hash> Input::getNarHash() const
{
    if (auto s = maybeGetStrAttr(attrs, "narHash")) {
        auto hash = s->empty() ? Hash(htSHA256) : Hash::parseSRI(*s);
        if (hash.type != htSHA256)
            throw UsageError("narHash must use SHA-256");
        return hash;
    }
    return {};
}

std::optional<std::string> Input::getRef() const
{
    if (auto s = maybeGetStrAttr(attrs, "ref"))
        return *s;
    return {};
}

std::optional<Hash> Input::getRev() const
{
    if (auto s = maybeGetStrAttr(attrs, "rev"))
        return Hash::parseAny(*s, htSHA1);
    return {};
}

std::optional<uint64_t> Input::getRevCount() const
{
    if (auto n = maybeGetIntAttr(attrs, "revCount"))
        return *n;
    return {};
}

std::optional<time_t> Input::getLastModified() const
{
    if (auto n = maybeGetIntAttr(attrs, "lastModified"))
        return *n;
    return {};
}

ParsedURL InputScheme::toURL(const Input & input)
{
    throw Error("don't know how to convert input '%s' to a URL", attrsToJSON(input.attrs));
}

Input InputScheme::applyOverrides(
    const Input & input,
    std::optional<std::string> ref,
    std::optional<Hash> rev)
{
    if (ref)
        throw Error("don't know how to set branch/tag name of input '%s' to '%s'", input.to_string(), *ref);
    if (rev)
        throw Error("don't know how to set revision of input '%s' to '%s'", input.to_string(), rev->gitRev());
    return input;
}

std::optional<Path> InputScheme::getSourcePath(const Input & input)
{
    return {};
}

void InputScheme::markChangedFile(const Input & input, std::string_view file, std::optional<std::string> commitMsg)
{
    assert(false);
}

void InputScheme::clone(const Input & input, const Path & destDir)
{
    throw Error("do not know how to clone input '%s'", input.to_string());
}

}<|MERGE_RESOLUTION|>--- conflicted
+++ resolved
@@ -209,8 +209,7 @@
 {
     auto narHash = getNarHash();
     if (!narHash)
-<<<<<<< HEAD
-        throw Error("cannot compute store path for mutable input '%s'", to_string());
+        throw Error("cannot compute store path for unlocked input '%s'", to_string());
     return store.makeFixedOutputPath(getName(), FixedOutputInfo {
         {
             .method = FileIngestionMethod::Recursive,
@@ -218,10 +217,6 @@
         },
         {},
     });
-=======
-        throw Error("cannot compute store path for unlocked input '%s'", to_string());
-    return store.makeFixedOutputPath(FileIngestionMethod::Recursive, *narHash, getName());
->>>>>>> 4d981439
 }
 
 std::string Input::getType() const
