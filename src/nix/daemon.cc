#include "command.hh"
#include "shared.hh"
#include "local-store.hh"
#include "remote-store.hh"
#include "util.hh"
#include "serialise.hh"
#include "archive.hh"
#include "globals.hh"
#include "derivations.hh"
#include "finally.hh"
#include "legacy.hh"
#include "daemon.hh"

#include <algorithm>
#include <climits>
#include <cstring>

#include <unistd.h>
#include <signal.h>
#include <sys/types.h>
#include <sys/wait.h>
#include <sys/stat.h>
#include <sys/socket.h>
#include <sys/un.h>
#include <errno.h>
#include <pwd.h>
#include <grp.h>
#include <fcntl.h>

#if __APPLE__ || __FreeBSD__
#include <sys/ucred.h>
#endif

using namespace nix;
using namespace nix::daemon;

#ifndef __linux__
#define SPLICE_F_MOVE 0
static ssize_t splice(int fd_in, void *off_in, int fd_out, void *off_out, size_t len, unsigned int flags)
{
    // We ignore most parameters, we just have them for conformance with the linux syscall
    std::vector<char> buf(8192);
    auto read_count = read(fd_in, buf.data(), buf.size());
    if (read_count == -1)
        return read_count;
    auto write_count = decltype(read_count)(0);
    while (write_count < read_count) {
        auto res = write(fd_out, buf.data() + write_count, read_count - write_count);
        if (res == -1)
            return res;
        write_count += res;
    }
    return read_count;
}
#endif


static void sigChldHandler(int sigNo)
{
    // Ensure we don't modify errno of whatever we've interrupted
    auto saved_errno = errno;
    //  Reap all dead children.
    while (waitpid(-1, 0, WNOHANG) > 0) ;
    errno = saved_errno;
}


static void setSigChldAction(bool autoReap)
{
    struct sigaction act, oact;
    act.sa_handler = autoReap ? sigChldHandler : SIG_DFL;
    sigfillset(&act.sa_mask);
    act.sa_flags = 0;
    if (sigaction(SIGCHLD, &act, &oact))
        throw SysError("setting SIGCHLD handler");
}


bool matchUser(const string & user, const string & group, const Strings & users)
{
    if (find(users.begin(), users.end(), "*") != users.end())
        return true;

    if (find(users.begin(), users.end(), user) != users.end())
        return true;

    for (auto & i : users)
        if (string(i, 0, 1) == "@") {
            if (group == string(i, 1)) return true;
            struct group * gr = getgrnam(i.c_str() + 1);
            if (!gr) continue;
            for (char * * mem = gr->gr_mem; *mem; mem++)
                if (user == string(*mem)) return true;
        }

    return false;
}


struct PeerInfo
{
    bool pidKnown;
    pid_t pid;
    bool uidKnown;
    uid_t uid;
    bool gidKnown;
    gid_t gid;
};


//  Get the identity of the caller, if possible.
static PeerInfo getPeerInfo(int remote)
{
    PeerInfo peer = { false, 0, false, 0, false, 0 };

#if defined(SO_PEERCRED)

    ucred cred;
    socklen_t credLen = sizeof(cred);
    if (getsockopt(remote, SOL_SOCKET, SO_PEERCRED, &cred, &credLen) == -1)
        throw SysError("getting peer credentials");
    peer = { true, cred.pid, true, cred.uid, true, cred.gid };

#elif defined(LOCAL_PEERCRED)

#if !defined(SOL_LOCAL)
#define SOL_LOCAL 0
#endif

    xucred cred;
    socklen_t credLen = sizeof(cred);
    if (getsockopt(remote, SOL_LOCAL, LOCAL_PEERCRED, &cred, &credLen) == -1)
        throw SysError("getting peer credentials");
    peer = { false, 0, true, cred.cr_uid, false, 0 };

#endif

    return peer;
}


#define SD_LISTEN_FDS_START 3


static ref<Store> openUncachedStore()
{
    Store::Params params; // FIXME: get params from somewhere
    // Disable caching since the client already does that.
    params["path-info-cache-size"] = "0";
    return openStore(settings.storeUri, params);
}


static void daemonLoop()
{
    if (chdir("/") == -1)
        throw SysError("cannot change current directory");

    //  Get rid of children automatically; don't let them become zombies.
    setSigChldAction(true);

    AutoCloseFD fdSocket;

    //  Handle socket-based activation by systemd.
    auto listenFds = getEnv("LISTEN_FDS");
    if (listenFds) {
        if (getEnv("LISTEN_PID") != std::to_string(getpid()) || listenFds != "1")
            throw Error("unexpected systemd environment variables");
        fdSocket = SD_LISTEN_FDS_START;
        closeOnExec(fdSocket.get());
    }

    //  Otherwise, create and bind to a Unix domain socket.
    else {
        createDirs(dirOf(settings.nixDaemonSocketFile));
        fdSocket = createUnixDomainSocket(settings.nixDaemonSocketFile, 0666);
    }

    //  Loop accepting connections.
    while (1) {

        try {
            //  Accept a connection.
            struct sockaddr_un remoteAddr;
            socklen_t remoteAddrLen = sizeof(remoteAddr);

            AutoCloseFD remote = accept(fdSocket.get(),
                (struct sockaddr *) &remoteAddr, &remoteAddrLen);
            checkInterrupt();
            if (!remote) {
                if (errno == EINTR) continue;
                throw SysError("accepting connection");
            }

            closeOnExec(remote.get());

            TrustedFlag trusted = NotTrusted;
            PeerInfo peer = getPeerInfo(remote.get());

            struct passwd * pw = peer.uidKnown ? getpwuid(peer.uid) : 0;
            string user = pw ? pw->pw_name : std::to_string(peer.uid);

            struct group * gr = peer.gidKnown ? getgrgid(peer.gid) : 0;
            string group = gr ? gr->gr_name : std::to_string(peer.gid);

            Strings trustedUsers = settings.trustedUsers;
            Strings allowedUsers = settings.allowedUsers;

            if (matchUser(user, group, trustedUsers))
                trusted = Trusted;

            if ((!trusted && !matchUser(user, group, allowedUsers)) || group == settings.buildUsersGroup)
                throw Error("user '%1%' is not allowed to connect to the Nix daemon", user);

            printInfo(format((string) "accepted connection from pid %1%, user %2%" + (trusted ? " (trusted)" : ""))
                % (peer.pidKnown ? std::to_string(peer.pid) : "<unknown>")
                % (peer.uidKnown ? user : "<unknown>"));

            //  Fork a child to handle the connection.
            ProcessOptions options;
            options.errorPrefix = "unexpected Nix daemon error: ";
            options.dieWithParent = false;
            options.runExitHandlers = true;
            options.allowVfork = false;
            startProcess([&]() {
                fdSocket = -1;

                //  Background the daemon.
                if (setsid() == -1)
                    throw SysError("creating a new session");

                //  Restore normal handling of SIGCHLD.
                setSigChldAction(false);

                //  For debugging, stuff the pid into argv[1].
                if (peer.pidKnown && savedArgv[1]) {
                    string processName = std::to_string(peer.pid);
                    strncpy(savedArgv[1], processName.c_str(), strlen(savedArgv[1]));
                }

                //  Handle the connection.
                FdSource from(remote.get());
                FdSink to(remote.get());
                processConnection(openUncachedStore(), from, to, trusted, NotRecursive, [&](Store & store) {
#if 0
                    /* Prevent users from doing something very dangerous. */
                    if (geteuid() == 0 &&
                        querySetting("build-users-group", "") == "")
                        throw Error("if you run 'nix-daemon' as root, then you MUST set 'build-users-group'!");
#endif
                    store.createUser(user, peer.uid);
                });

                exit(0);
            }, options);

        } catch (Interrupted & e) {
            return;
        } catch (Error & error) {
            ErrorInfo ei = error.info();
            // FIXME: add to trace?
            ei.msg = hintfmt("error processing connection: %1%", ei.msg.str());
            logError(ei);
        }
    }
}

static void runDaemon(bool stdio, std::optional<TrustedFlag> isTrustedOpt = {})
{
    auto ensureNoTrustedFlag = [&]() {
        if (isTrustedOpt)
            throw Error("--trust and --no-trust flags are only for use with --stdio when this nix-daemon process is not proxying another");
    };

    if (stdio) {
        if (auto store = openUncachedStore().dynamic_pointer_cast<RemoteStore>()) {
            ensureNoTrustedFlag();
            auto conn = store->openConnectionWrapper();
            int from = conn->from.fd;
            int to = conn->to.fd;

            auto nfds = std::max(from, STDIN_FILENO) + 1;
            while (true) {
                fd_set fds;
                FD_ZERO(&fds);
                FD_SET(from, &fds);
                FD_SET(STDIN_FILENO, &fds);
                if (select(nfds, &fds, nullptr, nullptr, nullptr) == -1)
                    throw SysError("waiting for data from client or server");
                if (FD_ISSET(from, &fds)) {
                    auto res = splice(from, nullptr, STDOUT_FILENO, nullptr, SSIZE_MAX, SPLICE_F_MOVE);
                    if (res == -1)
                        throw SysError("splicing data from daemon socket to stdout");
                    else if (res == 0)
                        throw EndOfFile("unexpected EOF from daemon socket");
                }
                if (FD_ISSET(STDIN_FILENO, &fds)) {
                    auto res = splice(STDIN_FILENO, nullptr, to, nullptr, SSIZE_MAX, SPLICE_F_MOVE);
                    if (res == -1)
                        throw SysError("splicing data from stdin to daemon socket");
                    else if (res == 0)
                        return;
                }
            }
        } else {
            FdSource from(STDIN_FILENO);
            FdSink to(STDOUT_FILENO);
            /* Auth hook is empty because in this mode we blindly trust the
               standard streams. Limiting access to those is explicitly
               not `nix-daemon`'s responsibility. */
            auto isTrusted = isTrustedOpt.value_or(Trusted);
            processConnection(openUncachedStore(), from, to, isTrusted, NotRecursive, [&](Store & _){});
        }
    } else {
        ensureNoTrustedFlag();
        daemonLoop();
    }
}

static int main_nix_daemon(int argc, char * * argv)
{
    {
        auto stdio = false;
        std::optional<TrustedFlag> isTrustedOpt;

        parseCmdLine(argc, argv, [&](Strings::iterator & arg, const Strings::iterator & end) {
            if (*arg == "--daemon")
                ; //  ignored for backwards compatibility
            else if (*arg == "--help")
                showManPage("nix-daemon");
            else if (*arg == "--version")
                printVersion("nix-daemon");
            else if (*arg == "--stdio")
                stdio = true;
            else if (*arg == "--trust") {
                settings.requireExperimentalFeature("nix-testing");
                isTrustedOpt = Trusted;
            } else if (*arg == "--no-trust") {
                settings.requireExperimentalFeature("nix-testing");
                isTrustedOpt = NotTrusted;
            } else return false;
            return true;
        });

<<<<<<< HEAD
        initPlugins();

        runDaemon(stdio, isTrustedOpt);
=======
        runDaemon(stdio);
>>>>>>> 199081ad

        return 0;
    }
}

static RegisterLegacyCommand r_nix_daemon("nix-daemon", main_nix_daemon);

struct CmdDaemon : StoreCommand
{
    std::string description() override
    {
        return "daemon to perform store operations on behalf of non-root clients";
    }

    Category category() override { return catUtility; }

    std::string doc() override
    {
        return
          #include "daemon.md"
          ;
    }

    void run(ref<Store> store) override
    {
        runDaemon(false);
    }
};

static auto rCmdDaemon = registerCommand2<CmdDaemon>({"daemon"});<|MERGE_RESOLUTION|>--- conflicted
+++ resolved
@@ -342,13 +342,7 @@
             return true;
         });
 
-<<<<<<< HEAD
-        initPlugins();
-
         runDaemon(stdio, isTrustedOpt);
-=======
-        runDaemon(stdio);
->>>>>>> 199081ad
 
         return 0;
     }
