--- conflicted
+++ resolved
@@ -621,12 +621,7 @@
 StorePath RemoteStore::addToStoreFromDump(Source & dump, std::string_view name,
       FileIngestionMethod method, HashType hashType, RepairFlag repair, const StorePathSet & references)
 {
-<<<<<<< HEAD
-    StorePathSet references;
     return addCAToStore(dump, name, method, hashType, references, repair)->path;
-=======
-    return addCAToStore(dump, name, FixedOutputHashMethod{ .fileIngestionMethod = method, .hashType = hashType }, references, repair)->path;
->>>>>>> 8ba08959
 }
 
 
