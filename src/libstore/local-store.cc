#include "local-store.hh"
#include "globals.hh"
#include "archive.hh"
#include "pathlocks.hh"
#include "worker-protocol.hh"
#include "derivations.hh"
#include "nar-info.hh"
#include "references.hh"
#include "callback.hh"
#include "topo-sort.hh"
#include "finally.hh"
#include "compression.hh"

#include <iostream>
#include <algorithm>
#include <cstring>

#include <sys/types.h>
#include <sys/stat.h>
#include <sys/select.h>
#include <sys/time.h>
#include <unistd.h>
#include <utime.h>
#include <fcntl.h>
#include <errno.h>
#include <stdio.h>
#include <time.h>
#include <grp.h>

#if __linux__
#include <sched.h>
#include <sys/statvfs.h>
#include <sys/mount.h>
#include <sys/ioctl.h>
#include <sys/xattr.h>
#endif

#ifdef __CYGWIN__
#include <windows.h>
#endif

#include <sqlite3.h>


namespace nix {

std::string LocalStoreConfig::doc()
{
    return
        #include "local-store.md"
        ;
}

struct LocalStore::State::Stmts {
    /* Some precompiled SQLite statements. */
    SQLiteStmt RegisterValidPath;
    SQLiteStmt UpdatePathInfo;
    SQLiteStmt AddReference;
    SQLiteStmt QueryPathInfo;
    SQLiteStmt QueryReferences;
    SQLiteStmt QueryReferrers;
    SQLiteStmt InvalidatePath;
    SQLiteStmt AddDerivationOutput;
    SQLiteStmt RegisterRealisedOutput;
    SQLiteStmt UpdateRealisedOutput;
    SQLiteStmt QueryValidDerivers;
    SQLiteStmt QueryDerivationOutputs;
    SQLiteStmt QueryRealisedOutput;
    SQLiteStmt QueryAllRealisedOutputs;
    SQLiteStmt QueryPathFromHashPart;
    SQLiteStmt QueryValidPaths;
    SQLiteStmt QueryRealisationReferences;
    SQLiteStmt AddRealisationReference;
};

int getSchema(Path schemaPath)
{
    int curSchema = 0;
    if (pathExists(schemaPath)) {
        auto s = readFile(schemaPath);
        auto n = string2Int<int>(s);
        if (!n)
            throw Error("'%1%' is corrupt", schemaPath);
        curSchema = *n;
    }
    return curSchema;
}

void migrateCASchema(SQLite& db, Path schemaPath, AutoCloseFD& lockFd)
{
    const int nixCASchemaVersion = 4;
    int curCASchema = getSchema(schemaPath);
    if (curCASchema != nixCASchemaVersion) {
        if (curCASchema > nixCASchemaVersion) {
            throw Error("current Nix store ca-schema is version %1%, but I only support %2%",
                 curCASchema, nixCASchemaVersion);
        }

        if (!lockFile(lockFd.get(), ltWrite, false)) {
            printInfo("waiting for exclusive access to the Nix store for ca drvs...");
            lockFile(lockFd.get(), ltNone, false); // We have acquired a shared lock; release it to prevent deadlocks
            lockFile(lockFd.get(), ltWrite, true);
        }

        if (curCASchema == 0) {
            static const char schema[] =
              #include "ca-specific-schema.sql.gen.hh"
                ;
            db.exec(schema);
            curCASchema = nixCASchemaVersion;
        }

        if (curCASchema < 2) {
            SQLiteTxn txn(db);
            // Ugly little sql dance to add a new `id` column and make it the primary key
            db.exec(R"(
                create table Realisations2 (
                    id integer primary key autoincrement not null,
                    drvPath text not null,
                    outputName text not null, -- symbolic output id, usually "out"
                    outputPath integer not null,
                    signatures text, -- space-separated list
                    foreign key (outputPath) references ValidPaths(id) on delete cascade
                );
                insert into Realisations2 (drvPath, outputName, outputPath, signatures)
                    select drvPath, outputName, outputPath, signatures from Realisations;
                drop table Realisations;
                alter table Realisations2 rename to Realisations;
            )");
            db.exec(R"(
                create index if not exists IndexRealisations on Realisations(drvPath, outputName);

                create table if not exists RealisationsRefs (
                    referrer integer not null,
                    realisationReference integer,
                    foreign key (referrer) references Realisations(id) on delete cascade,
                    foreign key (realisationReference) references Realisations(id) on delete restrict
                );
            )");
            txn.commit();
        }

        if (curCASchema < 3) {
            SQLiteTxn txn(db);
            // Apply new indices added in this schema update.
            db.exec(R"(
                -- used by QueryRealisationReferences
                create index if not exists IndexRealisationsRefs on RealisationsRefs(referrer);
                -- used by cascade deletion when ValidPaths is deleted
                create index if not exists IndexRealisationsRefsOnOutputPath on Realisations(outputPath);
            )");
            txn.commit();
        }
        if (curCASchema < 4) {
            SQLiteTxn txn(db);
            db.exec(R"(
                create trigger if not exists DeleteSelfRefsViaRealisations before delete on ValidPaths
                begin
                    delete from RealisationsRefs where realisationReference in (
                    select id from Realisations where outputPath = old.id
                    );
                end;
                -- used by deletion trigger
                create index if not exists IndexRealisationsRefsRealisationReference on RealisationsRefs(realisationReference);
            )");
            txn.commit();
        }

        writeFile(schemaPath, fmt("%d", nixCASchemaVersion), 0666, true);
        lockFile(lockFd.get(), ltRead, true);
    }
}

LocalStore::LocalStore(const Params & params)
    : StoreConfig(params)
    , LocalFSStoreConfig(params)
    , LocalStoreConfig(params)
    , Store(params)
    , LocalFSStore(params)
    , dbDir(stateDir + "/db")
    , linksDir(realStoreDir + "/.links")
    , reservedPath(dbDir + "/reserved")
    , schemaPath(dbDir + "/schema")
    , tempRootsDir(stateDir + "/temproots")
    , fnTempRoots(fmt("%s/%d", tempRootsDir, getpid()))
    , locksHeld(tokenizeString<PathSet>(getEnv("NIX_HELD_LOCKS").value_or("")))
{
    auto state(_state.lock());
    state->stmts = std::make_unique<State::Stmts>();

    /* Create missing state directories if they don't already exist. */
    createDirs(realStoreDir);
    makeStoreWritable();
    createDirs(linksDir);
    Path profilesDir = stateDir + "/profiles";
    createDirs(profilesDir);
    createDirs(tempRootsDir);
    createDirs(dbDir);
    Path gcRootsDir = stateDir + "/gcroots";
    if (!pathExists(gcRootsDir)) {
        createDirs(gcRootsDir);
        createSymlink(profilesDir, gcRootsDir + "/profiles");
    }

    for (auto & perUserDir : {profilesDir + "/per-user", gcRootsDir + "/per-user"}) {
        createDirs(perUserDir);
        if (chmod(perUserDir.c_str(), 0755) == -1)
            throw SysError("could not set permissions on '%s' to 755", perUserDir);
    }

    /* Optionally, create directories and set permissions for a
       multi-user install. */
    if (getuid() == 0 && settings.buildUsersGroup != "") {
        mode_t perm = 01775;

        struct group * gr = getgrnam(settings.buildUsersGroup.get().c_str());
        if (!gr)
            printError("warning: the group '%1%' specified in 'build-users-group' does not exist", settings.buildUsersGroup);
        else {
            struct stat st;
            if (stat(realStoreDir.get().c_str(), &st))
                throw SysError("getting attributes of path '%1%'", realStoreDir);

            if (st.st_uid != 0 || st.st_gid != gr->gr_gid || (st.st_mode & ~S_IFMT) != perm) {
                if (chown(realStoreDir.get().c_str(), 0, gr->gr_gid) == -1)
                    throw SysError("changing ownership of path '%1%'", realStoreDir);
                if (chmod(realStoreDir.get().c_str(), perm) == -1)
                    throw SysError("changing permissions on path '%1%'", realStoreDir);
            }
        }
    }

    /* Ensure that the store and its parents are not symlinks. */
    if (!settings.allowSymlinkedStore) {
        Path path = realStoreDir;
        struct stat st;
        while (path != "/") {
            st = lstat(path);
            if (S_ISLNK(st.st_mode))
                throw Error(
                        "the path '%1%' is a symlink; "
                        "this is not allowed for the Nix store and its parent directories",
                        path);
            path = dirOf(path);
        }
    }

    /* We can't open a SQLite database if the disk is full.  Since
       this prevents the garbage collector from running when it's most
       needed, we reserve some dummy space that we can free just
       before doing a garbage collection. */
    try {
        struct stat st;
        if (stat(reservedPath.c_str(), &st) == -1 ||
            st.st_size != settings.reservedSize)
        {
            AutoCloseFD fd = open(reservedPath.c_str(), O_WRONLY | O_CREAT | O_CLOEXEC, 0600);
            int res = -1;
#if HAVE_POSIX_FALLOCATE
            res = posix_fallocate(fd.get(), 0, settings.reservedSize);
#endif
            if (res == -1) {
                writeFull(fd.get(), std::string(settings.reservedSize, 'X'));
                [[gnu::unused]] auto res2 = ftruncate(fd.get(), settings.reservedSize);
            }
        }
    } catch (SysError & e) { /* don't care about errors */
    }

    /* Acquire the big fat lock in shared mode to make sure that no
       schema upgrade is in progress. */
    Path globalLockPath = dbDir + "/big-lock";
    globalLock = openLockFile(globalLockPath.c_str(), true);

    if (!lockFile(globalLock.get(), ltRead, false)) {
        printInfo("waiting for the big Nix store lock...");
        lockFile(globalLock.get(), ltRead, true);
    }

    /* Check the current database schema and if necessary do an
       upgrade.  */
    int curSchema = getSchema();
    if (curSchema > nixSchemaVersion)
        throw Error("current Nix store schema is version %1%, but I only support %2%",
             curSchema, nixSchemaVersion);

    else if (curSchema == 0) { /* new store */
        curSchema = nixSchemaVersion;
        openDB(*state, true);
        writeFile(schemaPath, fmt("%1%", nixSchemaVersion), 0666, true);
    }

    else if (curSchema < nixSchemaVersion) {
        if (curSchema < 5)
            throw Error(
                "Your Nix store has a database in Berkeley DB format,\n"
                "which is no longer supported. To convert to the new format,\n"
                "please upgrade Nix to version 0.12 first.");

        if (curSchema < 6)
            throw Error(
                "Your Nix store has a database in flat file format,\n"
                "which is no longer supported. To convert to the new format,\n"
                "please upgrade Nix to version 1.11 first.");

        if (!lockFile(globalLock.get(), ltWrite, false)) {
            printInfo("waiting for exclusive access to the Nix store...");
            lockFile(globalLock.get(), ltNone, false); // We have acquired a shared lock; release it to prevent deadlocks
            lockFile(globalLock.get(), ltWrite, true);
        }

        /* Get the schema version again, because another process may
           have performed the upgrade already. */
        curSchema = getSchema();

        if (curSchema < 7) { upgradeStore7(); }

        openDB(*state, false);

        if (curSchema < 8) {
            SQLiteTxn txn(state->db);
            state->db.exec("alter table ValidPaths add column ultimate integer");
            state->db.exec("alter table ValidPaths add column sigs text");
            txn.commit();
        }

        if (curSchema < 9) {
            SQLiteTxn txn(state->db);
            state->db.exec("drop table FailedPaths");
            txn.commit();
        }

        if (curSchema < 10) {
            SQLiteTxn txn(state->db);
            state->db.exec("alter table ValidPaths add column ca text");
            txn.commit();
        }

        writeFile(schemaPath, fmt("%1%", nixSchemaVersion), 0666, true);

        lockFile(globalLock.get(), ltRead, true);
    }

    else openDB(*state, false);

    if (experimentalFeatureSettings.isEnabled(Xp::CaDerivations)) {
        migrateCASchema(state->db, dbDir + "/ca-schema", globalLock);
    }

    /* Prepare SQL statements. */
    state->stmts->RegisterValidPath.create(state->db,
        "insert into ValidPaths (path, hash, registrationTime, deriver, narSize, ultimate, sigs, ca) values (?, ?, ?, ?, ?, ?, ?, ?);");
    state->stmts->UpdatePathInfo.create(state->db,
        "update ValidPaths set narSize = ?, hash = ?, ultimate = ?, sigs = ?, ca = ? where path = ?;");
    state->stmts->AddReference.create(state->db,
        "insert or replace into Refs (referrer, reference) values (?, ?);");
    state->stmts->QueryPathInfo.create(state->db,
        "select id, hash, registrationTime, deriver, narSize, ultimate, sigs, ca from ValidPaths where path = ?;");
    state->stmts->QueryReferences.create(state->db,
        "select path from Refs join ValidPaths on reference = id where referrer = ?;");
    state->stmts->QueryReferrers.create(state->db,
        "select path from Refs join ValidPaths on referrer = id where reference = (select id from ValidPaths where path = ?);");
    state->stmts->InvalidatePath.create(state->db,
        "delete from ValidPaths where path = ?;");
    state->stmts->AddDerivationOutput.create(state->db,
        "insert or replace into DerivationOutputs (drv, id, path) values (?, ?, ?);");
    state->stmts->QueryValidDerivers.create(state->db,
        "select v.id, v.path from DerivationOutputs d join ValidPaths v on d.drv = v.id where d.path = ?;");
    state->stmts->QueryDerivationOutputs.create(state->db,
        "select id, path from DerivationOutputs where drv = ?;");
    // Use "path >= ?" with limit 1 rather than "path like '?%'" to
    // ensure efficient lookup.
    state->stmts->QueryPathFromHashPart.create(state->db,
        "select path from ValidPaths where path >= ? limit 1;");
    state->stmts->QueryValidPaths.create(state->db, "select path from ValidPaths");
    if (experimentalFeatureSettings.isEnabled(Xp::CaDerivations)) {
        state->stmts->RegisterRealisedOutput.create(state->db,
            R"(
                insert into Realisations (drvPath, outputName, outputPath, signatures)
                values (?, ?, (select id from ValidPaths where path = ?), ?)
                ;
            )");
        state->stmts->UpdateRealisedOutput.create(state->db,
            R"(
                update Realisations
                    set signatures = ?
                where
                    drvPath = ? and
                    outputName = ?
                ;
            )");
        state->stmts->QueryRealisedOutput.create(state->db,
            R"(
                select Realisations.id, Output.path, Realisations.signatures from Realisations
                    inner join ValidPaths as Output on Output.id = Realisations.outputPath
                    where drvPath = ? and outputName = ?
                    ;
            )");
        state->stmts->QueryAllRealisedOutputs.create(state->db,
            R"(
                select outputName, Output.path from Realisations
                    inner join ValidPaths as Output on Output.id = Realisations.outputPath
                    where drvPath = ?
                    ;
            )");
        state->stmts->QueryRealisationReferences.create(state->db,
            R"(
                select drvPath, outputName from Realisations
                    join RealisationsRefs on realisationReference = Realisations.id
                    where referrer = ?;
            )");
        state->stmts->AddRealisationReference.create(state->db,
            R"(
                insert or replace into RealisationsRefs (referrer, realisationReference)
                values (
                    (select id from Realisations where drvPath = ? and outputName = ?),
                    (select id from Realisations where drvPath = ? and outputName = ?));
            )");
    }
}


LocalStore::LocalStore(std::string scheme, std::string path, const Params & params)
    : LocalStore(params)
{
    throw UnimplementedError("LocalStore");
}


AutoCloseFD LocalStore::openGCLock()
{
    Path fnGCLock = stateDir + "/gc.lock";
    auto fdGCLock = open(fnGCLock.c_str(), O_RDWR | O_CREAT | O_CLOEXEC, 0600);
    if (!fdGCLock)
        throw SysError("opening global GC lock '%1%'", fnGCLock);
    return fdGCLock;
}


LocalStore::~LocalStore()
{
    std::shared_future<void> future;

    {
        auto state(_state.lock());
        if (state->gcRunning)
            future = state->gcFuture;
    }

    if (future.valid()) {
        printInfo("waiting for auto-GC to finish on exit...");
        future.get();
    }

    try {
        auto fdTempRoots(_fdTempRoots.lock());
        if (*fdTempRoots) {
            *fdTempRoots = -1;
            unlink(fnTempRoots.c_str());
        }
    } catch (...) {
        ignoreException();
    }
}


std::string LocalStore::getUri()
{
    return "local";
}


int LocalStore::getSchema()
{ return nix::getSchema(schemaPath); }

void LocalStore::openDB(State & state, bool create)
{
    if (access(dbDir.c_str(), R_OK | W_OK))
        throw SysError("Nix database directory '%1%' is not writable", dbDir);

    /* Open the Nix database. */
    std::string dbPath = dbDir + "/db.sqlite";
    auto & db(state.db);
    state.db = SQLite(dbPath, create);

#ifdef __CYGWIN__
    /* The cygwin version of sqlite3 has a patch which calls
       SetDllDirectory("/usr/bin") on init. It was intended to fix extension
       loading, which we don't use, and the effect of SetDllDirectory is
       inherited by child processes, and causes libraries to be loaded from
       /usr/bin instead of $PATH. This breaks quite a few things (e.g.
       checkPhase on openssh), so we set it back to default behaviour. */
    SetDllDirectoryW(L"");
#endif

    /* !!! check whether sqlite has been built with foreign key
       support */

    /* Whether SQLite should fsync().  "Normal" synchronous mode
       should be safe enough.  If the user asks for it, don't sync at
       all.  This can cause database corruption if the system
       crashes. */
    std::string syncMode = settings.fsyncMetadata ? "normal" : "off";
    db.exec("pragma synchronous = " + syncMode);

    /* Set the SQLite journal mode.  WAL mode is fastest, so it's the
       default. */
    std::string mode = settings.useSQLiteWAL ? "wal" : "truncate";
    std::string prevMode;
    {
        SQLiteStmt stmt;
        stmt.create(db, "pragma main.journal_mode;");
        if (sqlite3_step(stmt) != SQLITE_ROW)
            SQLiteError::throw_(db, "querying journal mode");
        prevMode = std::string((const char *) sqlite3_column_text(stmt, 0));
    }
    if (prevMode != mode &&
        sqlite3_exec(db, ("pragma main.journal_mode = " + mode + ";").c_str(), 0, 0, 0) != SQLITE_OK)
        SQLiteError::throw_(db, "setting journal mode");

    /* Increase the auto-checkpoint interval to 40000 pages.  This
       seems enough to ensure that instantiating the NixOS system
       derivation is done in a single fsync(). */
    if (mode == "wal" && sqlite3_exec(db, "pragma wal_autocheckpoint = 40000;", 0, 0, 0) != SQLITE_OK)
        SQLiteError::throw_(db, "setting autocheckpoint interval");

    /* Initialise the database schema, if necessary. */
    if (create) {
        static const char schema[] =
#include "schema.sql.gen.hh"
            ;
        db.exec(schema);
    }
}


/* To improve purity, users may want to make the Nix store a read-only
   bind mount.  So make the Nix store writable for this process. */
void LocalStore::makeStoreWritable()
{
#if __linux__
    if (getuid() != 0) return;
    /* Check if /nix/store is on a read-only mount. */
    struct statvfs stat;
    if (statvfs(realStoreDir.get().c_str(), &stat) != 0)
        throw SysError("getting info about the Nix store mount point");

    if (stat.f_flag & ST_RDONLY) {
        if (mount(0, realStoreDir.get().c_str(), "none", MS_REMOUNT | MS_BIND, 0) == -1)
            throw SysError("remounting %1% writable", realStoreDir);
    }
#endif
}


const time_t mtimeStore = 1; /* 1 second into the epoch */


static void canonicaliseTimestampAndPermissions(const Path & path, const struct stat & st)
{
    if (!S_ISLNK(st.st_mode)) {

        /* Mask out all type related bits. */
        mode_t mode = st.st_mode & ~S_IFMT;

        if (mode != 0444 && mode != 0555) {
            mode = (st.st_mode & S_IFMT)
                 | 0444
                 | (st.st_mode & S_IXUSR ? 0111 : 0);
            if (chmod(path.c_str(), mode) == -1)
                throw SysError("changing mode of '%1%' to %2$o", path, mode);
        }

    }

    if (st.st_mtime != mtimeStore) {
        struct timeval times[2];
        times[0].tv_sec = st.st_atime;
        times[0].tv_usec = 0;
        times[1].tv_sec = mtimeStore;
        times[1].tv_usec = 0;
#if HAVE_LUTIMES
        if (lutimes(path.c_str(), times) == -1)
            if (errno != ENOSYS ||
                (!S_ISLNK(st.st_mode) && utimes(path.c_str(), times) == -1))
#else
        if (!S_ISLNK(st.st_mode) && utimes(path.c_str(), times) == -1)
#endif
            throw SysError("changing modification time of '%1%'", path);
    }
}


void canonicaliseTimestampAndPermissions(const Path & path)
{
    canonicaliseTimestampAndPermissions(path, lstat(path));
}


static void canonicalisePathMetaData_(
    const Path & path,
    std::optional<std::pair<uid_t, uid_t>> uidRange,
    InodesSeen & inodesSeen)
{
    checkInterrupt();

#if __APPLE__
    /* Remove flags, in particular UF_IMMUTABLE which would prevent
       the file from being garbage-collected. FIXME: Use
       setattrlist() to remove other attributes as well. */
    if (lchflags(path.c_str(), 0)) {
        if (errno != ENOTSUP)
            throw SysError("clearing flags of path '%1%'", path);
    }
#endif

    auto st = lstat(path);

    /* Really make sure that the path is of a supported type. */
    if (!(S_ISREG(st.st_mode) || S_ISDIR(st.st_mode) || S_ISLNK(st.st_mode)))
        throw Error("file '%1%' has an unsupported type", path);

#if __linux__
    /* Remove extended attributes / ACLs. */
    ssize_t eaSize = llistxattr(path.c_str(), nullptr, 0);

    if (eaSize < 0) {
        if (errno != ENOTSUP && errno != ENODATA)
            throw SysError("querying extended attributes of '%s'", path);
    } else if (eaSize > 0) {
        std::vector<char> eaBuf(eaSize);

        if ((eaSize = llistxattr(path.c_str(), eaBuf.data(), eaBuf.size())) < 0)
            throw SysError("querying extended attributes of '%s'", path);

        for (auto & eaName: tokenizeString<Strings>(std::string(eaBuf.data(), eaSize), std::string("\000", 1))) {
            if (settings.ignoredAcls.get().count(eaName)) continue;
            if (lremovexattr(path.c_str(), eaName.c_str()) == -1)
                throw SysError("removing extended attribute '%s' from '%s'", eaName, path);
        }
     }
#endif

    /* Fail if the file is not owned by the build user.  This prevents
       us from messing up the ownership/permissions of files
       hard-linked into the output (e.g. "ln /etc/shadow $out/foo").
       However, ignore files that we chown'ed ourselves previously to
       ensure that we don't fail on hard links within the same build
       (i.e. "touch $out/foo; ln $out/foo $out/bar"). */
    if (uidRange && (st.st_uid < uidRange->first || st.st_uid > uidRange->second)) {
        if (S_ISDIR(st.st_mode) || !inodesSeen.count(Inode(st.st_dev, st.st_ino)))
            throw BuildError("invalid ownership on file '%1%'", path);
        mode_t mode = st.st_mode & ~S_IFMT;
        assert(S_ISLNK(st.st_mode) || (st.st_uid == geteuid() && (mode == 0444 || mode == 0555) && st.st_mtime == mtimeStore));
        return;
    }

    inodesSeen.insert(Inode(st.st_dev, st.st_ino));

    canonicaliseTimestampAndPermissions(path, st);

    /* Change ownership to the current uid.  If it's a symlink, use
       lchown if available, otherwise don't bother.  Wrong ownership
       of a symlink doesn't matter, since the owning user can't change
       the symlink and can't delete it because the directory is not
       writable.  The only exception is top-level paths in the Nix
       store (since that directory is group-writable for the Nix build
       users group); we check for this case below. */
    if (st.st_uid != geteuid()) {
#if HAVE_LCHOWN
        if (lchown(path.c_str(), geteuid(), getegid()) == -1)
#else
        if (!S_ISLNK(st.st_mode) &&
            chown(path.c_str(), geteuid(), getegid()) == -1)
#endif
            throw SysError("changing owner of '%1%' to %2%",
                path, geteuid());
    }

    if (S_ISDIR(st.st_mode)) {
        DirEntries entries = readDirectory(path);
        for (auto & i : entries)
            canonicalisePathMetaData_(path + "/" + i.name, uidRange, inodesSeen);
    }
}


void canonicalisePathMetaData(
    const Path & path,
    std::optional<std::pair<uid_t, uid_t>> uidRange,
    InodesSeen & inodesSeen)
{
    canonicalisePathMetaData_(path, uidRange, inodesSeen);

    /* On platforms that don't have lchown(), the top-level path can't
       be a symlink, since we can't change its ownership. */
    auto st = lstat(path);

    if (st.st_uid != geteuid()) {
        assert(S_ISLNK(st.st_mode));
        throw Error("wrong ownership of top-level store path '%1%'", path);
    }
}


void canonicalisePathMetaData(const Path & path,
    std::optional<std::pair<uid_t, uid_t>> uidRange)
{
    InodesSeen inodesSeen;
    canonicalisePathMetaData(path, uidRange, inodesSeen);
}

<<<<<<< HEAD

void LocalStore::checkDerivationOutputs(const StorePath & drvPath, const Derivation & drv)
{
    assert(drvPath.isDerivation());
    std::string drvName(drvPath.name());
    drvName = drvName.substr(0, drvName.size() - drvExtension.size());

    auto envHasRightPath = [&](const StorePath & actual, const std::string & varName)
    {
        auto j = drv.env.find(varName);
        if (j == drv.env.end() || parseStorePath(j->second) != actual)
            throw Error("derivation '%s' has incorrect environment variable '%s', should be '%s'",
                printStorePath(drvPath), varName, printStorePath(actual));
    };


    // Don't need the answer, but do this anyways to assert is proper
    // combination. The code below is more general and naturally allows
    // combinations that are currently prohibited.
    drv.type();

    std::optional<DrvHash> hashesModulo;
    for (auto & i : drv.outputs) {
        std::visit(overloaded {
            [&](const DerivationOutput::InputAddressed & doia) {
                if (!hashesModulo) {
                    // somewhat expensive so we do lazily
                    hashesModulo = hashDerivationModulo(*this, drv, true);
                }
                auto currentOutputHash = get(hashesModulo->hashes, i.first);
                if (!currentOutputHash)
                    throw Error("derivation '%s' has unexpected output '%s' (local-store / hashesModulo) named '%s'",
                        printStorePath(drvPath), printStorePath(doia.path), i.first);
                StorePath recomputed = makeOutputPath(i.first, *currentOutputHash, drvName);
                if (doia.path != recomputed)
                    throw Error("derivation '%s' has incorrect output '%s', should be '%s'",
                        printStorePath(drvPath), printStorePath(doia.path), printStorePath(recomputed));
                envHasRightPath(doia.path, i.first);
            },
            [&](const DerivationOutput::CAFixed & dof) {
                StorePath path = makeFixedOutputPath(drvName, { dof.hash, {} });
                envHasRightPath(path, i.first);
            },
            [&](const DerivationOutput::CAFloating &) {
                /* Nothing to check */
            },
            [&](const DerivationOutput::Deferred &) {
                /* Nothing to check */
            },
            [&](const DerivationOutput::Impure &) {
                /* Nothing to check */
            },
        }, i.second.raw());
    }
}

=======
>>>>>>> 4411c7d7
void LocalStore::registerDrvOutput(const Realisation & info, CheckSigsFlag checkSigs)
{
    experimentalFeatureSettings.require(Xp::CaDerivations);
    if (checkSigs == NoCheckSigs || !realisationIsUntrusted(info))
        registerDrvOutput(info);
    else
        throw Error("cannot register realisation '%s' because it lacks a signature by a trusted key", info.outPath.to_string());
}

void LocalStore::registerDrvOutput(const Realisation & info)
{
    experimentalFeatureSettings.require(Xp::CaDerivations);
    retrySQLite<void>([&]() {
        auto state(_state.lock());
        if (auto oldR = queryRealisation_(*state, info.id)) {
            if (info.isCompatibleWith(*oldR)) {
                auto combinedSignatures = oldR->signatures;
                combinedSignatures.insert(info.signatures.begin(),
                    info.signatures.end());
                state->stmts->UpdateRealisedOutput.use()
                    (concatStringsSep(" ", combinedSignatures))
                    (info.id.strHash())
                    (info.id.outputName)
                    .exec();
            } else {
                throw Error("Trying to register a realisation of '%s', but we already "
                            "have another one locally.\n"
                            "Local:  %s\n"
                            "Remote: %s",
                    info.id.to_string(),
                    printStorePath(oldR->outPath),
                    printStorePath(info.outPath)
                );
            }
        } else {
            state->stmts->RegisterRealisedOutput.use()
                (info.id.strHash())
                (info.id.outputName)
                (printStorePath(info.outPath))
                (concatStringsSep(" ", info.signatures))
                .exec();
        }
        for (auto & [outputId, depPath] : info.dependentRealisations) {
            auto localRealisation = queryRealisationCore_(*state, outputId);
            if (!localRealisation)
                throw Error("unable to register the derivation '%s' as it "
                            "depends on the non existent '%s'",
                    info.id.to_string(), outputId.to_string());
            if (localRealisation->second.outPath != depPath)
                throw Error("unable to register the derivation '%s' as it "
                            "depends on a realisation of '%s' that doesn’t"
                            "match what we have locally",
                    info.id.to_string(), outputId.to_string());
            state->stmts->AddRealisationReference.use()
                (info.id.strHash())
                (info.id.outputName)
                (outputId.strHash())
                (outputId.outputName)
                .exec();
        }
    });
}

void LocalStore::cacheDrvOutputMapping(
    State & state,
    const uint64_t deriver,
    const std::string & outputName,
    const StorePath & output)
{
    retrySQLite<void>([&]() {
        state.stmts->AddDerivationOutput.use()
            (deriver)
            (outputName)
            (printStorePath(output))
            .exec();
    });
}


uint64_t LocalStore::addValidPath(State & state,
    const ValidPathInfo & info, bool checkOutputs)
{
    if (info.ca.has_value() && !info.isContentAddressed(*this))
        throw Error("cannot add path '%s' to the Nix store because it claims to be content-addressed but isn't",
            printStorePath(info.path));

    state.stmts->RegisterValidPath.use()
        (printStorePath(info.path))
        (info.narHash.to_string(Base16, true))
        (info.registrationTime == 0 ? time(0) : info.registrationTime)
        (info.deriver ? printStorePath(*info.deriver) : "", (bool) info.deriver)
        (info.narSize, info.narSize != 0)
        (info.ultimate ? 1 : 0, info.ultimate)
        (concatStringsSep(" ", info.sigs), !info.sigs.empty())
        (renderContentAddress(info.ca), (bool) info.ca)
        .exec();
    uint64_t id = state.db.getLastInsertedRowId();

    /* If this is a derivation, then store the derivation outputs in
       the database.  This is useful for the garbage collector: it can
       efficiently query whether a path is an output of some
       derivation. */
    if (info.path.isDerivation()) {
        auto drv = readInvalidDerivation(info.path);

        /* Verify that the output paths in the derivation are correct
           (i.e., follow the scheme for computing output paths from
           derivations).  Note that if this throws an error, then the
           DB transaction is rolled back, so the path validity
           registration above is undone. */
        if (checkOutputs) drv.checkInvariants(*this, info.path);

        for (auto & i : drv.outputsAndOptPaths(*this)) {
            /* Floating CA derivations have indeterminate output paths until
               they are built, so don't register anything in that case */
            if (i.second.second)
                cacheDrvOutputMapping(state, id, i.first, *i.second.second);
        }
    }

    {
        auto state_(Store::state.lock());
        state_->pathInfoCache.upsert(std::string(info.path.to_string()),
            PathInfoCacheValue{ .value = std::make_shared<const ValidPathInfo>(info) });
    }

    return id;
}


void LocalStore::queryPathInfoUncached(const StorePath & path,
    Callback<std::shared_ptr<const ValidPathInfo>> callback) noexcept
{
    try {
        callback(retrySQLite<std::shared_ptr<const ValidPathInfo>>([&]() {
            auto state(_state.lock());
            return queryPathInfoInternal(*state, path);
        }));

    } catch (...) { callback.rethrow(); }
}


std::shared_ptr<const ValidPathInfo> LocalStore::queryPathInfoInternal(State & state, const StorePath & path)
{
    /* Get the path info. */
    auto useQueryPathInfo(state.stmts->QueryPathInfo.use()(printStorePath(path)));

    if (!useQueryPathInfo.next())
        return std::shared_ptr<ValidPathInfo>();

    auto id = useQueryPathInfo.getInt(0);

    auto narHash = Hash::dummy;
    try {
        narHash = Hash::parseAnyPrefixed(useQueryPathInfo.getStr(1));
    } catch (BadHash & e) {
        throw Error("invalid-path entry for '%s': %s", printStorePath(path), e.what());
    }

    auto info = std::make_shared<ValidPathInfo>(path, narHash);

    info->id = id;

    info->registrationTime = useQueryPathInfo.getInt(2);

    auto s = (const char *) sqlite3_column_text(state.stmts->QueryPathInfo, 3);
    if (s) info->deriver = parseStorePath(s);

    /* Note that narSize = NULL yields 0. */
    info->narSize = useQueryPathInfo.getInt(4);

    info->ultimate = useQueryPathInfo.getInt(5) == 1;

    s = (const char *) sqlite3_column_text(state.stmts->QueryPathInfo, 6);
    if (s) info->sigs = tokenizeString<StringSet>(s, " ");

    s = (const char *) sqlite3_column_text(state.stmts->QueryPathInfo, 7);
    if (s) info->ca = ContentAddress::parseOpt(s);

    /* Get the references. */
    auto useQueryReferences(state.stmts->QueryReferences.use()(info->id));

    while (useQueryReferences.next())
        info->references.insert(parseStorePath(useQueryReferences.getStr(0)));

    return info;
}


/* Update path info in the database. */
void LocalStore::updatePathInfo(State & state, const ValidPathInfo & info)
{
    state.stmts->UpdatePathInfo.use()
        (info.narSize, info.narSize != 0)
        (info.narHash.to_string(Base16, true))
        (info.ultimate ? 1 : 0, info.ultimate)
        (concatStringsSep(" ", info.sigs), !info.sigs.empty())
        (renderContentAddress(info.ca), (bool) info.ca)
        (printStorePath(info.path))
        .exec();
}


uint64_t LocalStore::queryValidPathId(State & state, const StorePath & path)
{
    auto use(state.stmts->QueryPathInfo.use()(printStorePath(path)));
    if (!use.next())
        throw InvalidPath("path '%s' is not valid", printStorePath(path));
    return use.getInt(0);
}


bool LocalStore::isValidPath_(State & state, const StorePath & path)
{
    return state.stmts->QueryPathInfo.use()(printStorePath(path)).next();
}


bool LocalStore::isValidPathUncached(const StorePath & path)
{
    return retrySQLite<bool>([&]() {
        auto state(_state.lock());
        return isValidPath_(*state, path);
    });
}


StorePathSet LocalStore::queryValidPaths(const StorePathSet & paths, SubstituteFlag maybeSubstitute)
{
    StorePathSet res;
    for (auto & i : paths)
        if (isValidPath(i)) res.insert(i);
    return res;
}


StorePathSet LocalStore::queryAllValidPaths()
{
    return retrySQLite<StorePathSet>([&]() {
        auto state(_state.lock());
        auto use(state->stmts->QueryValidPaths.use());
        StorePathSet res;
        while (use.next()) res.insert(parseStorePath(use.getStr(0)));
        return res;
    });
}


void LocalStore::queryReferrers(State & state, const StorePath & path, StorePathSet & referrers)
{
    auto useQueryReferrers(state.stmts->QueryReferrers.use()(printStorePath(path)));

    while (useQueryReferrers.next())
        referrers.insert(parseStorePath(useQueryReferrers.getStr(0)));
}


void LocalStore::queryReferrers(const StorePath & path, StorePathSet & referrers)
{
    return retrySQLite<void>([&]() {
        auto state(_state.lock());
        queryReferrers(*state, path, referrers);
    });
}


StorePathSet LocalStore::queryValidDerivers(const StorePath & path)
{
    return retrySQLite<StorePathSet>([&]() {
        auto state(_state.lock());

        auto useQueryValidDerivers(state->stmts->QueryValidDerivers.use()(printStorePath(path)));

        StorePathSet derivers;
        while (useQueryValidDerivers.next())
            derivers.insert(parseStorePath(useQueryValidDerivers.getStr(1)));

        return derivers;
    });
}


std::map<std::string, std::optional<StorePath>>
LocalStore::queryPartialDerivationOutputMap(const StorePath & path_)
{
    auto path = path_;
    auto outputs = retrySQLite<std::map<std::string, std::optional<StorePath>>>([&]() {
        auto state(_state.lock());
        std::map<std::string, std::optional<StorePath>> outputs;
        uint64_t drvId;
        drvId = queryValidPathId(*state, path);
        auto use(state->stmts->QueryDerivationOutputs.use()(drvId));
        while (use.next())
            outputs.insert_or_assign(
                use.getStr(0), parseStorePath(use.getStr(1)));

        return outputs;
    });

    if (!experimentalFeatureSettings.isEnabled(Xp::CaDerivations))
        return outputs;

    auto drv = readInvalidDerivation(path);
    auto drvHashes = staticOutputHashes(*this, drv);
    for (auto& [outputName, hash] : drvHashes) {
        auto realisation = queryRealisation(DrvOutput{hash, outputName});
        if (realisation)
            outputs.insert_or_assign(outputName, realisation->outPath);
        else
            outputs.insert({outputName, std::nullopt});
    }

    return outputs;
}

std::optional<StorePath> LocalStore::queryPathFromHashPart(const std::string & hashPart)
{
    if (hashPart.size() != StorePath::HashLen) throw Error("invalid hash part");

    Path prefix = storeDir + "/" + hashPart;

    return retrySQLite<std::optional<StorePath>>([&]() -> std::optional<StorePath> {
        auto state(_state.lock());

        auto useQueryPathFromHashPart(state->stmts->QueryPathFromHashPart.use()(prefix));

        if (!useQueryPathFromHashPart.next()) return {};

        const char * s = (const char *) sqlite3_column_text(state->stmts->QueryPathFromHashPart, 0);
        if (s && prefix.compare(0, prefix.size(), s, prefix.size()) == 0)
            return parseStorePath(s);
        return {};
    });
}


StorePathSet LocalStore::querySubstitutablePaths(const StorePathSet & paths)
{
    if (!settings.useSubstitutes) return StorePathSet();

    StorePathSet remaining;
    for (auto & i : paths)
        remaining.insert(i);

    StorePathSet res;

    for (auto & sub : getDefaultSubstituters()) {
        if (remaining.empty()) break;
        if (sub->storeDir != storeDir) continue;
        if (!sub->wantMassQuery) continue;

        auto valid = sub->queryValidPaths(remaining);

        StorePathSet remaining2;
        for (auto & path : remaining)
            if (valid.count(path))
                res.insert(path);
            else
                remaining2.insert(path);

        std::swap(remaining, remaining2);
    }

    return res;
}


<<<<<<< HEAD
// FIXME: move this, it's not specific to LocalStore.
void LocalStore::querySubstitutablePathInfos(const StorePathCAMap & paths, SubstitutablePathInfos & infos)
{
    if (!settings.useSubstitutes) return;
    for (auto & sub : getDefaultSubstituters()) {
        for (auto & path : paths) {
            if (infos.count(path.first))
                // Choose first succeeding substituter.
                continue;

            auto subPath(path.first);

            // Recompute store path so that we can use a different store root.
            if (path.second) {
                subPath = makeFixedOutputPathFromCA(
                    path.first.name(),
                    ContentAddressWithReferences::withoutRefs(*path.second));
                if (sub->storeDir == storeDir)
                    assert(subPath == path.first);
                if (subPath != path.first)
                    debug("replaced path '%s' with '%s' for substituter '%s'", printStorePath(path.first), sub->printStorePath(subPath), sub->getUri());
            } else if (sub->storeDir != storeDir) continue;

            debug("checking substituter '%s' for path '%s'", sub->getUri(), sub->printStorePath(subPath));
            try {
                auto info = sub->queryPathInfo(subPath);

                if (sub->storeDir != storeDir && !(info->isContentAddressed(*sub) && info->references.empty()))
                    continue;

                auto narInfo = std::dynamic_pointer_cast<const NarInfo>(
                    std::shared_ptr<const ValidPathInfo>(info));
                infos.insert_or_assign(path.first, SubstitutablePathInfo{
                    .deriver = info->deriver,
                    .references = info->references,
                    .downloadSize = narInfo ? narInfo->fileSize : 0,
                    .narSize = info->narSize,
                });
            } catch (InvalidPath &) {
            } catch (SubstituterDisabled &) {
            } catch (Error & e) {
                if (settings.tryFallback)
                    logError(e.info());
                else
                    throw;
            }
        }
    }
}


=======
>>>>>>> 4411c7d7
void LocalStore::registerValidPath(const ValidPathInfo & info)
{
    registerValidPaths({{info.path, info}});
}


void LocalStore::registerValidPaths(const ValidPathInfos & infos)
{
    /* SQLite will fsync by default, but the new valid paths may not
       be fsync-ed.  So some may want to fsync them before registering
       the validity, at the expense of some speed of the path
       registering operation. */
    if (settings.syncBeforeRegistering) sync();

    return retrySQLite<void>([&]() {
        auto state(_state.lock());

        SQLiteTxn txn(state->db);
        StorePathSet paths;

        for (auto & [_, i] : infos) {
            assert(i.narHash.type == htSHA256);
            if (isValidPath_(*state, i.path))
                updatePathInfo(*state, i);
            else
                addValidPath(*state, i, false);
            paths.insert(i.path);
        }

        for (auto & [_, i] : infos) {
            auto referrer = queryValidPathId(*state, i.path);
            for (auto & j : i.references)
                state->stmts->AddReference.use()(referrer)(queryValidPathId(*state, j)).exec();
        }

        /* Check that the derivation outputs are correct.  We can't do
           this in addValidPath() above, because the references might
           not be valid yet. */
        for (auto & [_, i] : infos)
            if (i.path.isDerivation()) {
                // FIXME: inefficient; we already loaded the derivation in addValidPath().
                readInvalidDerivation(i.path).checkInvariants(*this, i.path);
            }

        /* Do a topological sort of the paths.  This will throw an
           error if a cycle is detected and roll back the
           transaction.  Cycles can only occur when a derivation
           has multiple outputs. */
        topoSort(paths,
            {[&](const StorePath & path) {
                auto i = infos.find(path);
                return i == infos.end() ? StorePathSet() : i->second.references;
            }},
            {[&](const StorePath & path, const StorePath & parent) {
                return BuildError(
                    "cycle detected in the references of '%s' from '%s'",
                    printStorePath(path),
                    printStorePath(parent));
            }});

        txn.commit();
    });
}


/* Invalidate a path.  The caller is responsible for checking that
   there are no referrers. */
void LocalStore::invalidatePath(State & state, const StorePath & path)
{
    debug("invalidating path '%s'", printStorePath(path));

    state.stmts->InvalidatePath.use()(printStorePath(path)).exec();

    /* Note that the foreign key constraints on the Refs table take
       care of deleting the references entries for `path'. */

    {
        auto state_(Store::state.lock());
        state_->pathInfoCache.erase(std::string(path.to_string()));
    }
}

const PublicKeys & LocalStore::getPublicKeys()
{
    auto state(_state.lock());
    if (!state->publicKeys)
        state->publicKeys = std::make_unique<PublicKeys>(getDefaultPublicKeys());
    return *state->publicKeys;
}

bool LocalStore::pathInfoIsUntrusted(const ValidPathInfo & info)
{
    return requireSigs && !info.checkSignatures(*this, getPublicKeys());
}

bool LocalStore::realisationIsUntrusted(const Realisation & realisation)
{
    return requireSigs && !realisation.checkSignatures(getPublicKeys());
}

void LocalStore::addToStore(const ValidPathInfo & info, Source & source,
    RepairFlag repair, CheckSigsFlag checkSigs)
{
    if (checkSigs && pathInfoIsUntrusted(info))
        throw Error("cannot add path '%s' because it lacks a signature by a trusted key", printStorePath(info.path));

    addTempRoot(info.path);

    if (repair || !isValidPath(info.path)) {

        PathLocks outputLock;

        auto realPath = Store::toRealPath(info.path);

        /* Lock the output path.  But don't lock if we're being called
           from a build hook (whose parent process already acquired a
           lock on this path). */
        if (!locksHeld.count(printStorePath(info.path)))
            outputLock.lockPaths({realPath});

        if (repair || !isValidPath(info.path)) {

            deletePath(realPath);

            /* While restoring the path from the NAR, compute the hash
               of the NAR. */
            HashSink hashSink(htSHA256);

            TeeSource wrapperSource { source, hashSink };

            restorePath(realPath, wrapperSource);

            auto hashResult = hashSink.finish();

            if (hashResult.first != info.narHash)
                throw Error("hash mismatch importing path '%s';\n  specified: %s\n  got:       %s",
                    printStorePath(info.path), info.narHash.to_string(Base32, true), hashResult.first.to_string(Base32, true));

            if (hashResult.second != info.narSize)
                throw Error("size mismatch importing path '%s';\n  specified: %s\n  got:       %s",
                    printStorePath(info.path), info.narSize, hashResult.second);

            if (info.ca) {
                if (auto foHash = std::get_if<FixedOutputHash>(&info.ca->raw)) {
                    auto actualFoHash = hashCAPath(
                        foHash->method,
                        foHash->hash.type,
                        info.path
                    );
                    if (foHash->hash != actualFoHash.hash) {
                        throw Error("ca hash mismatch importing path '%s';\n  specified: %s\n  got:       %s",
                            printStorePath(info.path),
                            foHash->hash.to_string(Base32, true),
                            actualFoHash.hash.to_string(Base32, true));
                    }
                }
                if (auto textHash = std::get_if<TextHash>(&info.ca->raw)) {
                    auto actualTextHash = hashString(htSHA256, readFile(realPath));
                    if (textHash->hash != actualTextHash) {
                        throw Error("ca hash mismatch importing path '%s';\n  specified: %s\n  got:       %s",
                            printStorePath(info.path),
                            textHash->hash.to_string(Base32, true),
                            actualTextHash.to_string(Base32, true));
                    }
                }
            }

            autoGC();

            canonicalisePathMetaData(realPath, {});

            optimisePath(realPath, repair); // FIXME: combine with hashPath()

            registerValidPath(info);
        }

        outputLock.setDeletion(true);
    }
}


StorePath LocalStore::addToStoreFromDump(Source & source0, std::string_view name,
    FileIngestionMethod method, HashType hashAlgo, RepairFlag repair, const StorePathSet & references)
{
    /* For computing the store path. */
    auto hashSink = std::make_unique<HashSink>(hashAlgo);
    TeeSource source { source0, *hashSink };

    /* Read the source path into memory, but only if it's up to
       narBufferSize bytes. If it's larger, write it to a temporary
       location in the Nix store. If the subsequently computed
       destination store path is already valid, we just delete the
       temporary path. Otherwise, we move it to the destination store
       path. */
    bool inMemory = false;

    std::string dump;

    /* Fill out buffer, and decide whether we are working strictly in
       memory based on whether we break out because the buffer is full
       or the original source is empty */
    while (dump.size() < settings.narBufferSize) {
        auto oldSize = dump.size();
        constexpr size_t chunkSize = 65536;
        auto want = std::min(chunkSize, settings.narBufferSize - oldSize);
        dump.resize(oldSize + want);
        auto got = 0;
        Finally cleanup([&]() {
            dump.resize(oldSize + got);
        });
        try {
            got = source.read(dump.data() + oldSize, want);
        } catch (EndOfFile &) {
            inMemory = true;
            break;
        }
    }

    std::unique_ptr<AutoDelete> delTempDir;
    Path tempPath;
    Path tempDir;
    AutoCloseFD tempDirFd;

    if (!inMemory) {
        /* Drain what we pulled so far, and then keep on pulling */
        StringSource dumpSource { dump };
        ChainSource bothSource { dumpSource, source };

        std::tie(tempDir, tempDirFd) = createTempDirInStore();
        delTempDir = std::make_unique<AutoDelete>(tempDir);
        tempPath = tempDir + "/x";

        if (method == FileIngestionMethod::Recursive)
            restorePath(tempPath, bothSource);
        else
            writeFile(tempPath, bothSource);

        dump.clear();
    }

    auto [hash, size] = hashSink->finish();

    ContentAddressWithReferences desc = FixedOutputInfo {
        .hash = {
            .method = method,
            .hash = hash,
        },
        .references = {
            .others = references,
            .self = false,
        },
    };

    auto dstPath = makeFixedOutputPathFromCA(name, desc);

    addTempRoot(dstPath);

    if (repair || !isValidPath(dstPath)) {

        /* The first check above is an optimisation to prevent
           unnecessary lock acquisition. */

        auto realPath = Store::toRealPath(dstPath);

        PathLocks outputLock({realPath});

        if (repair || !isValidPath(dstPath)) {

            deletePath(realPath);

            autoGC();

            if (inMemory) {
                StringSource dumpSource { dump };
                /* Restore from the NAR in memory. */
                if (method == FileIngestionMethod::Recursive)
                    restorePath(realPath, dumpSource);
                else
                    writeFile(realPath, dumpSource);
            } else {
                /* Move the temporary path we restored above. */
                moveFile(tempPath, realPath);
            }

            /* For computing the nar hash. In recursive SHA-256 mode, this
               is the same as the store hash, so no need to do it again. */
            auto narHash = std::pair { hash, size };
            if (method != FileIngestionMethod::Recursive || hashAlgo != htSHA256) {
                HashSink narSink { htSHA256 };
                dumpPath(realPath, narSink);
                narHash = narSink.finish();
            }

            canonicalisePathMetaData(realPath, {}); // FIXME: merge into restorePath

            optimisePath(realPath, repair);

            ValidPathInfo info {
                *this,
                name,
                std::move(desc),
                narHash.first
            };
            info.narSize = narHash.second;
            registerValidPath(info);
        }

        outputLock.setDeletion(true);
    }

    return dstPath;
}


StorePath LocalStore::addTextToStore(
    std::string_view name,
    std::string_view s,
    const StorePathSet & references, RepairFlag repair)
{
    auto hash = hashString(htSHA256, s);
    auto dstPath = makeTextPath(name, TextInfo {
        { .hash = hash },
        references,
    });

    addTempRoot(dstPath);

    if (repair || !isValidPath(dstPath)) {

        auto realPath = Store::toRealPath(dstPath);

        PathLocks outputLock({realPath});

        if (repair || !isValidPath(dstPath)) {

            deletePath(realPath);

            autoGC();

            writeFile(realPath, s);

            canonicalisePathMetaData(realPath, {});

            StringSink sink;
            dumpString(s, sink);
            auto narHash = hashString(htSHA256, sink.s);

            optimisePath(realPath, repair);

            ValidPathInfo info { dstPath, narHash };
            info.narSize = sink.s.size();
            info.references = references;
            info.ca = TextHash { .hash = hash };
            registerValidPath(info);
        }

        outputLock.setDeletion(true);
    }

    return dstPath;
}


/* Create a temporary directory in the store that won't be
   garbage-collected until the returned FD is closed. */
std::pair<Path, AutoCloseFD> LocalStore::createTempDirInStore()
{
    Path tmpDirFn;
    AutoCloseFD tmpDirFd;
    bool lockedByUs = false;
    do {
        /* There is a slight possibility that `tmpDir' gets deleted by
           the GC between createTempDir() and when we acquire a lock on it.
           We'll repeat until 'tmpDir' exists and we've locked it. */
        tmpDirFn = createTempDir(realStoreDir, "tmp");
        tmpDirFd = open(tmpDirFn.c_str(), O_RDONLY | O_DIRECTORY);
        if (tmpDirFd.get() < 0) {
            continue;
        }
        lockedByUs = lockFile(tmpDirFd.get(), ltWrite, true);
    } while (!pathExists(tmpDirFn) || !lockedByUs);
    return {tmpDirFn, std::move(tmpDirFd)};
}


void LocalStore::invalidatePathChecked(const StorePath & path)
{
    retrySQLite<void>([&]() {
        auto state(_state.lock());

        SQLiteTxn txn(state->db);

        if (isValidPath_(*state, path)) {
            StorePathSet referrers; queryReferrers(*state, path, referrers);
            referrers.erase(path); /* ignore self-references */
            if (!referrers.empty())
                throw PathInUse("cannot delete path '%s' because it is in use by %s",
                    printStorePath(path), showPaths(referrers));
            invalidatePath(*state, path);
        }

        txn.commit();
    });
}


bool LocalStore::verifyStore(bool checkContents, RepairFlag repair)
{
    printInfo("reading the Nix store...");

    bool errors = false;

    /* Acquire the global GC lock to get a consistent snapshot of
       existing and valid paths. */
    auto fdGCLock = openGCLock();
    FdLock gcLock(fdGCLock.get(), ltRead, true, "waiting for the big garbage collector lock...");

    StringSet store;
    for (auto & i : readDirectory(realStoreDir)) store.insert(i.name);

    /* Check whether all valid paths actually exist. */
    printInfo("checking path existence...");

    StorePathSet validPaths;
    PathSet done;

    for (auto & i : queryAllValidPaths())
        verifyPath(printStorePath(i), store, done, validPaths, repair, errors);

    /* Optionally, check the content hashes (slow). */
    if (checkContents) {

        printInfo("checking link hashes...");

        for (auto & link : readDirectory(linksDir)) {
            printMsg(lvlTalkative, "checking contents of '%s'", link.name);
            Path linkPath = linksDir + "/" + link.name;
            std::string hash = hashPath(htSHA256, linkPath).first.to_string(Base32, false);
            if (hash != link.name) {
                printError("link '%s' was modified! expected hash '%s', got '%s'",
                    linkPath, link.name, hash);
                if (repair) {
                    if (unlink(linkPath.c_str()) == 0)
                        printInfo("removed link '%s'", linkPath);
                    else
                        throw SysError("removing corrupt link '%s'", linkPath);
                } else {
                    errors = true;
                }
            }
        }

        printInfo("checking store hashes...");

        Hash nullHash(htSHA256);

        for (auto & i : validPaths) {
            try {
                auto info = std::const_pointer_cast<ValidPathInfo>(std::shared_ptr<const ValidPathInfo>(queryPathInfo(i)));

                /* Check the content hash (optionally - slow). */
                printMsg(lvlTalkative, "checking contents of '%s'", printStorePath(i));

                auto hashSink = HashSink(info->narHash.type);

                dumpPath(Store::toRealPath(i), hashSink);
                auto current = hashSink.finish();

                if (info->narHash != nullHash && info->narHash != current.first) {
                    printError("path '%s' was modified! expected hash '%s', got '%s'",
                        printStorePath(i), info->narHash.to_string(Base32, true), current.first.to_string(Base32, true));
                    if (repair) repairPath(i); else errors = true;
                } else {

                    bool update = false;

                    /* Fill in missing hashes. */
                    if (info->narHash == nullHash) {
                        printInfo("fixing missing hash on '%s'", printStorePath(i));
                        info->narHash = current.first;
                        update = true;
                    }

                    /* Fill in missing narSize fields (from old stores). */
                    if (info->narSize == 0) {
                        printInfo("updating size field on '%s' to %s", printStorePath(i), current.second);
                        info->narSize = current.second;
                        update = true;
                    }

                    if (update) {
                        auto state(_state.lock());
                        updatePathInfo(*state, *info);
                    }

                }

            } catch (Error & e) {
                /* It's possible that the path got GC'ed, so ignore
                   errors on invalid paths. */
                if (isValidPath(i))
                    logError(e.info());
                else
                    warn(e.msg());
                errors = true;
            }
        }
    }

    return errors;
}


void LocalStore::verifyPath(const Path & pathS, const StringSet & store,
    PathSet & done, StorePathSet & validPaths, RepairFlag repair, bool & errors)
{
    checkInterrupt();

    if (!done.insert(pathS).second) return;

    if (!isStorePath(pathS)) {
        printError("path '%s' is not in the Nix store", pathS);
        return;
    }

    auto path = parseStorePath(pathS);

    if (!store.count(std::string(path.to_string()))) {
        /* Check any referrers first.  If we can invalidate them
           first, then we can invalidate this path as well. */
        bool canInvalidate = true;
        StorePathSet referrers; queryReferrers(path, referrers);
        for (auto & i : referrers)
            if (i != path) {
                verifyPath(printStorePath(i), store, done, validPaths, repair, errors);
                if (validPaths.count(i))
                    canInvalidate = false;
            }

        if (canInvalidate) {
            printInfo("path '%s' disappeared, removing from database...", pathS);
            auto state(_state.lock());
            invalidatePath(*state, path);
        } else {
            printError("path '%s' disappeared, but it still has valid referrers!", pathS);
            if (repair)
                try {
                    repairPath(path);
                } catch (Error & e) {
                    logWarning(e.info());
                    errors = true;
                }
            else errors = true;
        }

        return;
    }

    validPaths.insert(std::move(path));
}


unsigned int LocalStore::getProtocol()
{
    return PROTOCOL_VERSION;
}

std::optional<TrustedFlag> LocalStore::isTrustedClient()
{
    return Trusted;
}


#if defined(FS_IOC_SETFLAGS) && defined(FS_IOC_GETFLAGS) && defined(FS_IMMUTABLE_FL)

static void makeMutable(const Path & path)
{
    checkInterrupt();

    auto st = lstat(path);

    if (!S_ISDIR(st.st_mode) && !S_ISREG(st.st_mode)) return;

    if (S_ISDIR(st.st_mode)) {
        for (auto & i : readDirectory(path))
            makeMutable(path + "/" + i.name);
    }

    /* The O_NOFOLLOW is important to prevent us from changing the
       mutable bit on the target of a symlink (which would be a
       security hole). */
    AutoCloseFD fd = open(path.c_str(), O_RDONLY | O_NOFOLLOW | O_CLOEXEC);
    if (fd == -1) {
        if (errno == ELOOP) return; // it's a symlink
        throw SysError("opening file '%1%'", path);
    }

    unsigned int flags = 0, old;

    /* Silently ignore errors getting/setting the immutable flag so
       that we work correctly on filesystems that don't support it. */
    if (ioctl(fd, FS_IOC_GETFLAGS, &flags)) return;
    old = flags;
    flags &= ~FS_IMMUTABLE_FL;
    if (old == flags) return;
    if (ioctl(fd, FS_IOC_SETFLAGS, &flags)) return;
}

/* Upgrade from schema 6 (Nix 0.15) to schema 7 (Nix >= 1.3). */
void LocalStore::upgradeStore7()
{
    if (getuid() != 0) return;
    printInfo("removing immutable bits from the Nix store (this may take a while)...");
    makeMutable(realStoreDir);
}

#else

void LocalStore::upgradeStore7()
{
}

#endif


void LocalStore::vacuumDB()
{
    auto state(_state.lock());
    state->db.exec("vacuum");
}


void LocalStore::addSignatures(const StorePath & storePath, const StringSet & sigs)
{
    retrySQLite<void>([&]() {
        auto state(_state.lock());

        SQLiteTxn txn(state->db);

        auto info = std::const_pointer_cast<ValidPathInfo>(queryPathInfoInternal(*state, storePath));

        info->sigs.insert(sigs.begin(), sigs.end());

        updatePathInfo(*state, *info);

        txn.commit();
    });
}


void LocalStore::signRealisation(Realisation & realisation)
{
    // FIXME: keep secret keys in memory.

    auto secretKeyFiles = settings.secretKeyFiles;

    for (auto & secretKeyFile : secretKeyFiles.get()) {
        SecretKey secretKey(readFile(secretKeyFile));
        realisation.sign(secretKey);
    }
}

void LocalStore::signPathInfo(ValidPathInfo & info)
{
    // FIXME: keep secret keys in memory.

    auto secretKeyFiles = settings.secretKeyFiles;

    for (auto & secretKeyFile : secretKeyFiles.get()) {
        SecretKey secretKey(readFile(secretKeyFile));
        info.sign(*this, secretKey);
    }
}


std::optional<std::pair<int64_t, Realisation>> LocalStore::queryRealisationCore_(
        LocalStore::State & state,
        const DrvOutput & id)
{
    auto useQueryRealisedOutput(
            state.stmts->QueryRealisedOutput.use()
                (id.strHash())
                (id.outputName));
    if (!useQueryRealisedOutput.next())
        return std::nullopt;
    auto realisationDbId = useQueryRealisedOutput.getInt(0);
    auto outputPath = parseStorePath(useQueryRealisedOutput.getStr(1));
    auto signatures =
        tokenizeString<StringSet>(useQueryRealisedOutput.getStr(2));

    return {{
        realisationDbId,
        Realisation{
            .id = id,
            .outPath = outputPath,
            .signatures = signatures,
        }
    }};
}

std::optional<const Realisation> LocalStore::queryRealisation_(
            LocalStore::State & state,
            const DrvOutput & id)
{
    auto maybeCore = queryRealisationCore_(state, id);
    if (!maybeCore)
        return std::nullopt;
    auto [realisationDbId, res] = *maybeCore;

    std::map<DrvOutput, StorePath> dependentRealisations;
    auto useRealisationRefs(
        state.stmts->QueryRealisationReferences.use()
            (realisationDbId));
    while (useRealisationRefs.next()) {
        auto depId = DrvOutput {
            Hash::parseAnyPrefixed(useRealisationRefs.getStr(0)),
            useRealisationRefs.getStr(1),
        };
        auto dependentRealisation = queryRealisationCore_(state, depId);
        assert(dependentRealisation); // Enforced by the db schema
        auto outputPath = dependentRealisation->second.outPath;
        dependentRealisations.insert({depId, outputPath});
    }

    res.dependentRealisations = dependentRealisations;

    return { res };
}

void LocalStore::queryRealisationUncached(const DrvOutput & id,
        Callback<std::shared_ptr<const Realisation>> callback) noexcept
{
    try {
        auto maybeRealisation
            = retrySQLite<std::optional<const Realisation>>([&]() {
                  auto state(_state.lock());
                  return queryRealisation_(*state, id);
              });
        if (maybeRealisation)
            callback(
                std::make_shared<const Realisation>(maybeRealisation.value()));
        else
            callback(nullptr);

    } catch (...) {
        callback.rethrow();
    }
}

FixedOutputHash LocalStore::hashCAPath(
    const FileIngestionMethod & method, const HashType & hashType,
    const StorePath & path)
{
    return hashCAPath(method, hashType, Store::toRealPath(path), path.hashPart());
}

FixedOutputHash LocalStore::hashCAPath(
    const FileIngestionMethod & method,
    const HashType & hashType,
    const Path & path,
    const std::string_view pathHash
)
{
    HashModuloSink caSink ( hashType, std::string(pathHash) );
    switch (method) {
    case FileIngestionMethod::Recursive:
        dumpPath(path, caSink);
        break;
    case FileIngestionMethod::Flat:
        readFile(path, caSink);
        break;
    }
    auto hash = caSink.finish().first;
    return FixedOutputHash{
        .method = method,
        .hash = hash,
    };
}

void LocalStore::addBuildLog(const StorePath & drvPath, std::string_view log)
{
    assert(drvPath.isDerivation());

    auto baseName = drvPath.to_string();

    auto logPath = fmt("%s/%s/%s/%s.bz2", logDir, drvsLogDir, baseName.substr(0, 2), baseName.substr(2));

    if (pathExists(logPath)) return;

    createDirs(dirOf(logPath));

    auto tmpFile = fmt("%s.tmp.%d", logPath, getpid());

    writeFile(tmpFile, compress("bzip2", log));

    renameFile(tmpFile, logPath);
}

std::optional<std::string> LocalStore::getVersion()
{
    return nixVersion;
}

static RegisterStoreImplementation<LocalStore, LocalStoreConfig> regLocalStore;

}  // namespace nix<|MERGE_RESOLUTION|>--- conflicted
+++ resolved
@@ -710,65 +710,7 @@
     canonicalisePathMetaData(path, uidRange, inodesSeen);
 }
 
-<<<<<<< HEAD
-
-void LocalStore::checkDerivationOutputs(const StorePath & drvPath, const Derivation & drv)
-{
-    assert(drvPath.isDerivation());
-    std::string drvName(drvPath.name());
-    drvName = drvName.substr(0, drvName.size() - drvExtension.size());
-
-    auto envHasRightPath = [&](const StorePath & actual, const std::string & varName)
-    {
-        auto j = drv.env.find(varName);
-        if (j == drv.env.end() || parseStorePath(j->second) != actual)
-            throw Error("derivation '%s' has incorrect environment variable '%s', should be '%s'",
-                printStorePath(drvPath), varName, printStorePath(actual));
-    };
-
-
-    // Don't need the answer, but do this anyways to assert is proper
-    // combination. The code below is more general and naturally allows
-    // combinations that are currently prohibited.
-    drv.type();
-
-    std::optional<DrvHash> hashesModulo;
-    for (auto & i : drv.outputs) {
-        std::visit(overloaded {
-            [&](const DerivationOutput::InputAddressed & doia) {
-                if (!hashesModulo) {
-                    // somewhat expensive so we do lazily
-                    hashesModulo = hashDerivationModulo(*this, drv, true);
-                }
-                auto currentOutputHash = get(hashesModulo->hashes, i.first);
-                if (!currentOutputHash)
-                    throw Error("derivation '%s' has unexpected output '%s' (local-store / hashesModulo) named '%s'",
-                        printStorePath(drvPath), printStorePath(doia.path), i.first);
-                StorePath recomputed = makeOutputPath(i.first, *currentOutputHash, drvName);
-                if (doia.path != recomputed)
-                    throw Error("derivation '%s' has incorrect output '%s', should be '%s'",
-                        printStorePath(drvPath), printStorePath(doia.path), printStorePath(recomputed));
-                envHasRightPath(doia.path, i.first);
-            },
-            [&](const DerivationOutput::CAFixed & dof) {
-                StorePath path = makeFixedOutputPath(drvName, { dof.hash, {} });
-                envHasRightPath(path, i.first);
-            },
-            [&](const DerivationOutput::CAFloating &) {
-                /* Nothing to check */
-            },
-            [&](const DerivationOutput::Deferred &) {
-                /* Nothing to check */
-            },
-            [&](const DerivationOutput::Impure &) {
-                /* Nothing to check */
-            },
-        }, i.second.raw());
-    }
-}
-
-=======
->>>>>>> 4411c7d7
+
 void LocalStore::registerDrvOutput(const Realisation & info, CheckSigsFlag checkSigs)
 {
     experimentalFeatureSettings.require(Xp::CaDerivations);
@@ -1137,60 +1079,6 @@
 }
 
 
-<<<<<<< HEAD
-// FIXME: move this, it's not specific to LocalStore.
-void LocalStore::querySubstitutablePathInfos(const StorePathCAMap & paths, SubstitutablePathInfos & infos)
-{
-    if (!settings.useSubstitutes) return;
-    for (auto & sub : getDefaultSubstituters()) {
-        for (auto & path : paths) {
-            if (infos.count(path.first))
-                // Choose first succeeding substituter.
-                continue;
-
-            auto subPath(path.first);
-
-            // Recompute store path so that we can use a different store root.
-            if (path.second) {
-                subPath = makeFixedOutputPathFromCA(
-                    path.first.name(),
-                    ContentAddressWithReferences::withoutRefs(*path.second));
-                if (sub->storeDir == storeDir)
-                    assert(subPath == path.first);
-                if (subPath != path.first)
-                    debug("replaced path '%s' with '%s' for substituter '%s'", printStorePath(path.first), sub->printStorePath(subPath), sub->getUri());
-            } else if (sub->storeDir != storeDir) continue;
-
-            debug("checking substituter '%s' for path '%s'", sub->getUri(), sub->printStorePath(subPath));
-            try {
-                auto info = sub->queryPathInfo(subPath);
-
-                if (sub->storeDir != storeDir && !(info->isContentAddressed(*sub) && info->references.empty()))
-                    continue;
-
-                auto narInfo = std::dynamic_pointer_cast<const NarInfo>(
-                    std::shared_ptr<const ValidPathInfo>(info));
-                infos.insert_or_assign(path.first, SubstitutablePathInfo{
-                    .deriver = info->deriver,
-                    .references = info->references,
-                    .downloadSize = narInfo ? narInfo->fileSize : 0,
-                    .narSize = info->narSize,
-                });
-            } catch (InvalidPath &) {
-            } catch (SubstituterDisabled &) {
-            } catch (Error & e) {
-                if (settings.tryFallback)
-                    logError(e.info());
-                else
-                    throw;
-            }
-        }
-    }
-}
-
-
-=======
->>>>>>> 4411c7d7
 void LocalStore::registerValidPath(const ValidPathInfo & info)
 {
     registerValidPaths({{info.path, info}});
