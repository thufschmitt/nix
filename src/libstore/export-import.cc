#include "serialise.hh"
#include "store-api.hh"
#include "archive.hh"
#include "worker-protocol.hh"

#include <algorithm>

namespace nix {

void Store::exportPaths(const StorePathSet & paths, Sink & sink)
{
    auto sorted = topoSortPaths(paths);
    std::reverse(sorted.begin(), sorted.end());

    std::string doneLabel("paths exported");
    //logger->incExpected(doneLabel, sorted.size());

    for (auto & path : sorted) {
        //Activity act(*logger, lvlInfo, format("exporting path '%s'") % path);
        sink << 1;
        exportPath(path, sink);
        //logger->incProgress(doneLabel);
    }

    sink << 0;
}

void Store::exportPath(const StorePath & path, Sink & sink)
{
    auto info = queryPathInfo(path);

    HashSink hashSink(htSHA256);
    TeeSink teeSink(sink, hashSink);

    narFromPath(path, teeSink);

    /* Refuse to export paths that have changed.  This prevents
       filesystem corruption from spreading to other machines.
       Don't complain if the stored hash is zero (unknown). */
    Hash hash = hashSink.currentHash().first;
    if (hash != info->narHash && info->narHash != Hash(info->narHash.type))
        throw Error("hash of path '%s' has changed from '%s' to '%s'!",
            printStorePath(path), info->narHash.to_string(Base32, true), hash.to_string(Base32, true));

    teeSink
        << exportMagic
        << printStorePath(path);
    worker_proto::write(*this, teeSink, info->referencesPossiblyToSelf());
    teeSink
        << (info->deriver ? printStorePath(*info->deriver) : "")
        << 0;
}

StorePaths Store::importPaths(Source & source, CheckSigsFlag checkSigs)
{
    StorePaths res;
    while (true) {
        auto n = readNum<uint64_t>(source);
        if (n == 0) break;
        if (n != 1) throw Error("input doesn't look like something created by 'nix-store --export'");

        /* Extract the NAR from the source. */
        StringSink saved;
        TeeSource tee { source, saved };
        ParseSink ether;
        parseDump(ether, tee);

        uint32_t magic = readInt(source);
        if (magic != exportMagic)
            throw Error("Nix archive cannot be imported; wrong format");

        auto path = parseStorePath(readString(source));

        //Activity act(*logger, lvlInfo, format("importing path '%s'") % info.path);

        auto references = worker_proto::read(*this, source, Phantom<StorePathSet> {});
        auto deriver = readString(source);
        auto narHash = hashString(htSHA256, saved.s);

        ValidPathInfo info { path, narHash };
        if (deriver != "")
            info.deriver = parseStorePath(deriver);
<<<<<<< HEAD
        info.setReferencesPossiblyToSelf(std::move(references));
        info.narSize = saved.s->size();
=======
        info.references = references;
        info.narSize = saved.s.size();
>>>>>>> 4d981439

        // Ignore optional legacy signature.
        if (readInt(source) == 1)
            readString(source);

        // Can't use underlying source, which would have been exhausted
        auto source = StringSource(saved.s);
        addToStore(info, source, NoRepair, checkSigs);

        res.push_back(info.path);
    }

    return res;
}

}<|MERGE_RESOLUTION|>--- conflicted
+++ resolved
@@ -80,13 +80,8 @@
         ValidPathInfo info { path, narHash };
         if (deriver != "")
             info.deriver = parseStorePath(deriver);
-<<<<<<< HEAD
         info.setReferencesPossiblyToSelf(std::move(references));
-        info.narSize = saved.s->size();
-=======
-        info.references = references;
         info.narSize = saved.s.size();
->>>>>>> 4d981439
 
         // Ignore optional legacy signature.
         if (readInt(source) == 1)
