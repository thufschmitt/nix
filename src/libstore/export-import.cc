#include "serialise.hh"
#include "store-api.hh"
#include "archive.hh"
#include "worker-protocol.hh"

#include <algorithm>

namespace nix {

void Store::exportPaths(const StorePathSet & paths, Sink & sink)
{
    auto sorted = topoSortPaths(paths);
    std::reverse(sorted.begin(), sorted.end());

    std::string doneLabel("paths exported");
    //logger->incExpected(doneLabel, sorted.size());

    for (auto & path : sorted) {
        //Activity act(*logger, lvlInfo, format("exporting path '%s'") % path);
        sink << 1;
        exportPath(path, sink);
        //logger->incProgress(doneLabel);
    }

    sink << 0;
}

void Store::exportPath(const StorePath & path, Sink & sink)
{
    auto info = queryPathInfo(path);

    HashSink hashSink(htSHA256);
    TeeSink teeSink(sink, hashSink);

    narFromPath(path, teeSink);

    /* Refuse to export paths that have changed.  This prevents
       filesystem corruption from spreading to other machines.
       Don't complain if the stored hash is zero (unknown). */
    Hash hash = hashSink.currentHash().first;
    if (hash != info->narHash && info->narHash != Hash(info->narHash.type))
        throw Error("hash of path '%s' has changed from '%s' to '%s'!",
            printStorePath(path), info->narHash.to_string(Base32, true), hash.to_string(Base32, true));

    teeSink
        << exportMagic
        << printStorePath(path);
    WorkerProto<StorePathSet>::write(*this, teeSink, info->references);
    teeSink
        << (info->deriver ? printStorePath(*info->deriver) : "")
        << 0;
}

StorePaths Store::importPaths(Source & source, CheckSigsFlag checkSigs)
{
    StorePaths res;
    while (true) {
        auto n = readNum<uint64_t>(source);
        if (n == 0) break;
        if (n != 1) throw Error("input doesn't look like something created by 'nix-store --export'");

        /* Extract the NAR from the source. */
        StringSink saved;
        TeeSource tee { source, saved };
        ParseSink ether;
        parseDump(ether, tee);

        uint32_t magic = readInt(source);
        if (magic != exportMagic)
            throw Error("Nix archive cannot be imported; wrong format");

        auto path = parseStorePath(readString(source));

        //Activity act(*logger, lvlInfo, format("importing path '%s'") % info.path);

<<<<<<< HEAD
        info.references = WorkerProto<StorePathSet>::read(*this, source);

=======
        auto references = readStorePaths<StorePathSet>(*this, source);
>>>>>>> 1c8b550e
        auto deriver = readString(source);
        auto narHash = hashString(htSHA256, *saved.s);

        ValidPathInfo info { path, narHash };
        if (deriver != "")
            info.deriver = parseStorePath(deriver);
        info.references = references;
        info.narSize = saved.s->size();

        // Ignore optional legacy signature.
        if (readInt(source) == 1)
            readString(source);

        // Can't use underlying source, which would have been exhausted
        auto source = StringSource { *saved.s };
        addToStore(info, source, NoRepair, checkSigs);

        res.push_back(info.path);
    }

    return res;
}

}<|MERGE_RESOLUTION|>--- conflicted
+++ resolved
@@ -73,12 +73,7 @@
 
         //Activity act(*logger, lvlInfo, format("importing path '%s'") % info.path);
 
-<<<<<<< HEAD
-        info.references = WorkerProto<StorePathSet>::read(*this, source);
-
-=======
-        auto references = readStorePaths<StorePathSet>(*this, source);
->>>>>>> 1c8b550e
+        auto references = WorkerProto<StorePathSet>::read(*this, source);
         auto deriver = readString(source);
         auto narHash = hashString(htSHA256, *saved.s);
 
