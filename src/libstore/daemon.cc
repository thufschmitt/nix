#include "daemon.hh"
#include "monitor-fd.hh"
#include "worker-protocol.hh"
#include "build-result.hh"
#include "store-api.hh"
#include "store-cast.hh"
#include "gc-store.hh"
#include "log-store.hh"
#include "path-with-outputs.hh"
#include "finally.hh"
#include "archive.hh"
#include "derivations.hh"
#include "args.hh"

namespace nix::daemon {

Sink & operator << (Sink & sink, const Logger::Fields & fields)
{
    sink << fields.size();
    for (auto & f : fields) {
        sink << f.type;
        if (f.type == Logger::Field::tInt)
            sink << f.i;
        else if (f.type == Logger::Field::tString)
            sink << f.s;
        else abort();
    }
    return sink;
}

/* Logger that forwards log messages to the client, *if* we're in a
   state where the protocol allows it (i.e., when canSendStderr is
   true). */
struct TunnelLogger : public Logger
{
    FdSink & to;

    struct State
    {
        bool canSendStderr = false;
        std::vector<std::string> pendingMsgs;
    };

    Sync<State> state_;

    unsigned int clientVersion;

    TunnelLogger(FdSink & to, unsigned int clientVersion)
        : to(to), clientVersion(clientVersion) { }

    void enqueueMsg(const std::string & s)
    {
        auto state(state_.lock());

        if (state->canSendStderr) {
            assert(state->pendingMsgs.empty());
            try {
                to(s);
                to.flush();
            } catch (...) {
                /* Write failed; that means that the other side is
                   gone. */
                state->canSendStderr = false;
                throw;
            }
        } else
            state->pendingMsgs.push_back(s);
    }

    void log(Verbosity lvl, std::string_view s) override
    {
        if (lvl > verbosity) return;

        StringSink buf;
        buf << STDERR_NEXT << (s + "\n");
        enqueueMsg(buf.s);
    }

    void logEI(const ErrorInfo & ei) override
    {
        if (ei.level > verbosity) return;

        std::stringstream oss;
        showErrorInfo(oss, ei, false);

        StringSink buf;
        buf << STDERR_NEXT << oss.str();
        enqueueMsg(buf.s);
    }

    /* startWork() means that we're starting an operation for which we
       want to send out stderr to the client. */
    void startWork()
    {
        auto state(state_.lock());
        state->canSendStderr = true;

        for (auto & msg : state->pendingMsgs)
            to(msg);

        state->pendingMsgs.clear();

        to.flush();
    }

    /* stopWork() means that we're done; stop sending stderr to the
       client. */
    void stopWork(const Error * ex = nullptr)
    {
        auto state(state_.lock());

        state->canSendStderr = false;

        if (!ex)
            to << STDERR_LAST;
        else {
            if (GET_PROTOCOL_MINOR(clientVersion) >= 26) {
                to << STDERR_ERROR << *ex;
            } else {
                to << STDERR_ERROR << ex->what() << ex->status;
            }
        }
    }

    void startActivity(ActivityId act, Verbosity lvl, ActivityType type,
        const std::string & s, const Fields & fields, ActivityId parent) override
    {
        if (GET_PROTOCOL_MINOR(clientVersion) < 20) {
            if (!s.empty())
                log(lvl, s + "...");
            return;
        }

        StringSink buf;
        buf << STDERR_START_ACTIVITY << act << lvl << type << s << fields << parent;
        enqueueMsg(buf.s);
    }

    void stopActivity(ActivityId act) override
    {
        if (GET_PROTOCOL_MINOR(clientVersion) < 20) return;
        StringSink buf;
        buf << STDERR_STOP_ACTIVITY << act;
        enqueueMsg(buf.s);
    }

    void result(ActivityId act, ResultType type, const Fields & fields) override
    {
        if (GET_PROTOCOL_MINOR(clientVersion) < 20) return;
        StringSink buf;
        buf << STDERR_RESULT << act << type << fields;
        enqueueMsg(buf.s);
    }
};

struct TunnelSink : Sink
{
    Sink & to;
    TunnelSink(Sink & to) : to(to) { }
    void operator () (std::string_view data)
    {
        to << STDERR_WRITE;
        writeString(data, to);
    }
};

struct TunnelSource : BufferedSource
{
    Source & from;
    BufferedSink & to;
    TunnelSource(Source & from, BufferedSink & to) : from(from), to(to) { }
    size_t readUnbuffered(char * data, size_t len) override
    {
        to << STDERR_READ << len;
        to.flush();
        size_t n = readString(data, len, from);
        if (n == 0) throw EndOfFile("unexpected end-of-file");
        return n;
    }
};

struct ClientSettings
{
    bool keepFailed;
    bool keepGoing;
    bool tryFallback;
    Verbosity verbosity;
    unsigned int maxBuildJobs;
    time_t maxSilentTime;
    bool verboseBuild;
    unsigned int buildCores;
    bool useSubstitutes;
    StringMap overrides;

    void apply(TrustedFlag trusted)
    {
        settings.keepFailed = keepFailed;
        settings.keepGoing = keepGoing;
        settings.tryFallback = tryFallback;
        nix::verbosity = verbosity;
        settings.maxBuildJobs.assign(maxBuildJobs);
        settings.maxSilentTime = maxSilentTime;
        settings.verboseBuild = verboseBuild;
        settings.buildCores = buildCores;
        settings.useSubstitutes = useSubstitutes;

        for (auto & i : overrides) {
            auto & name(i.first);
            auto & value(i.second);

            auto setSubstituters = [&](Setting<Strings> & res) {
                if (name != res.name && res.aliases.count(name) == 0)
                    return false;
                StringSet trusted = settings.trustedSubstituters;
                for (auto & s : settings.substituters.get())
                    trusted.insert(s);
                Strings subs;
                auto ss = tokenizeString<Strings>(value);
                for (auto & s : ss)
                    if (trusted.count(s))
                        subs.push_back(s);
                    else if (!hasSuffix(s, "/") && trusted.count(s + "/"))
                        subs.push_back(s + "/");
                    else
                        warn("ignoring untrusted substituter '%s', you are not a trusted user.\n"
                             "Run `man nix.conf` for more information on the `substituters` configuration option.", s);
                res = subs;
                return true;
            };

            try {
                if (name == "ssh-auth-sock") // obsolete
                    ;
                else if (name == experimentalFeatureSettings.experimentalFeatures.name) {
                    // We don’t want to forward the experimental features to
                    // the daemon, as that could cause some pretty weird stuff
                    if (parseFeatures(tokenizeString<StringSet>(value)) != experimentalFeatureSettings.experimentalFeatures.get())
                        debug("Ignoring the client-specified experimental features");
                } else if (name == settings.pluginFiles.name) {
                    if (tokenizeString<Paths>(value) != settings.pluginFiles.get())
                        warn("Ignoring the client-specified plugin-files.\n"
                             "The client specifying plugins to the daemon never made sense, and was removed in Nix >=2.14.");
                }
                else if (trusted
                    || name == settings.buildTimeout.name
                    || name == settings.maxSilentTime.name
                    || name == settings.pollInterval.name
                    || name == "connect-timeout"
                    || (name == "builders" && value == ""))
                    settings.set(name, value);
                else if (setSubstituters(settings.substituters))
                    ;
                else
                    debug("ignoring the client-specified setting '%s', because it is a restricted setting and you are not a trusted user", name);
            } catch (UsageError & e) {
                warn(e.what());
            }
        }
    }
};

static std::vector<DerivedPath> readDerivedPaths(Store & store, unsigned int clientVersion, Source & from)
{
    std::vector<DerivedPath> reqs;
    if (GET_PROTOCOL_MINOR(clientVersion) >= 30) {
        reqs = worker_proto::read(store, from, Phantom<std::vector<DerivedPath>> {});
    } else {
        for (auto & s : readStrings<Strings>(from))
            reqs.push_back(parsePathWithOutputs(store, s).toDerivedPath());
    }
    return reqs;
}

static void performOp(TunnelLogger * logger, ref<Store> store,
    TrustedFlag trusted, RecursiveFlag recursive, unsigned int clientVersion,
    Source & from, BufferedSink & to, unsigned int op)
{
    switch (op) {

    case wopIsValidPath: {
        auto path = store->parseStorePath(readString(from));
        logger->startWork();
        bool result = store->isValidPath(path);
        logger->stopWork();
        to << result;
        break;
    }

    case wopQueryValidPaths: {
        auto paths = worker_proto::read(*store, from, Phantom<StorePathSet> {});

        SubstituteFlag substitute = NoSubstitute;
        if (GET_PROTOCOL_MINOR(clientVersion) >= 27) {
            substitute = readInt(from) ? Substitute : NoSubstitute;
        }

        logger->startWork();
        if (substitute) {
            store->substitutePaths(paths);
        }
        auto res = store->queryValidPaths(paths, substitute);
        logger->stopWork();
        worker_proto::write(*store, to, res);
        break;
    }

    case wopHasSubstitutes: {
        auto path = store->parseStorePath(readString(from));
        logger->startWork();
        StorePathSet paths; // FIXME
        paths.insert(path);
        auto res = store->querySubstitutablePaths(paths);
        logger->stopWork();
        to << (res.count(path) != 0);
        break;
    }

    case wopQuerySubstitutablePaths: {
        auto paths = worker_proto::read(*store, from, Phantom<StorePathSet> {});
        logger->startWork();
        auto res = store->querySubstitutablePaths(paths);
        logger->stopWork();
        worker_proto::write(*store, to, res);
        break;
    }

    case wopQueryPathHash: {
        auto path = store->parseStorePath(readString(from));
        logger->startWork();
        auto hash = store->queryPathInfo(path)->narHash;
        logger->stopWork();
        to << hash.to_string(Base16, false);
        break;
    }

    case wopQueryReferences:
    case wopQueryReferrers:
    case wopQueryValidDerivers:
    case wopQueryDerivationOutputs: {
        auto path = store->parseStorePath(readString(from));
        logger->startWork();
        StorePathSet paths;
        if (op == wopQueryReferences)
            for (auto & i : store->queryPathInfo(path)->references)
                paths.insert(i);
        else if (op == wopQueryReferrers)
            store->queryReferrers(path, paths);
        else if (op == wopQueryValidDerivers)
            paths = store->queryValidDerivers(path);
        else paths = store->queryDerivationOutputs(path);
        logger->stopWork();
        worker_proto::write(*store, to, paths);
        break;
    }

    case wopQueryDerivationOutputNames: {
        auto path = store->parseStorePath(readString(from));
        logger->startWork();
        auto names = store->readDerivation(path).outputNames();
        logger->stopWork();
        to << names;
        break;
    }

    case wopQueryDerivationOutputMap: {
        auto path = store->parseStorePath(readString(from));
        logger->startWork();
        auto outputs = store->queryPartialDerivationOutputMap(path);
        logger->stopWork();
        worker_proto::write(*store, to, outputs);
        break;
    }

    case wopQueryDeriver: {
        auto path = store->parseStorePath(readString(from));
        logger->startWork();
        auto info = store->queryPathInfo(path);
        logger->stopWork();
        to << (info->deriver ? store->printStorePath(*info->deriver) : "");
        break;
    }

    case wopQueryPathFromHashPart: {
        auto hashPart = readString(from);
        logger->startWork();
        auto path = store->queryPathFromHashPart(hashPart);
        logger->stopWork();
        to << (path ? store->printStorePath(*path) : "");
        break;
    }

    case wopAddToStore: {
        if (GET_PROTOCOL_MINOR(clientVersion) >= 25) {
            auto name = readString(from);
            auto camStr = readString(from);
            auto refs = worker_proto::read(*store, from, Phantom<StorePathSet> {});
            bool repairBool;
            from >> repairBool;
            auto repair = RepairFlag{repairBool};

            logger->startWork();
            auto pathInfo = [&]() {
                // NB: FramedSource must be out of scope before logger->stopWork();
<<<<<<< HEAD
                auto [contentAddressMethod, hashType_] = parseContentAddressMethod(camStr);
                auto hashType = hashType_; // work around clang bug
                FramedSource source(from);
                // TODO this is essentially RemoteStore::addCAToStore. Move it up to Store.
                return std::visit(overloaded {
                    [&](TextHashMethod &) {
                        if (hashType != htSHA256)
                            throw UnimplementedError("Only SHA-256 is supported for adding text-hashed data, but '%1' was given",
                                printHashType(hashType));
=======
                ContentAddressMethod contentAddressMethod = ContentAddressMethod::parse(camStr);
                FramedSource source(from);
                // TODO this is essentially RemoteStore::addCAToStore. Move it up to Store.
                return std::visit(overloaded {
                    [&](const TextHashMethod &) {
>>>>>>> c51d554c
                        // We could stream this by changing Store
                        std::string contents = source.drain();
                        auto path = store->addTextToStore(name, contents, refs, repair);
                        return store->queryPathInfo(path);
                    },
<<<<<<< HEAD
                    [&](FileIngestionMethod & fim) {
                        auto path = store->addToStoreFromDump(source, name, fim, hashType, repair, refs);
=======
                    [&](const FixedOutputHashMethod & fohm) {
                        auto path = store->addToStoreFromDump(source, name, fohm.fileIngestionMethod, fohm.hashType, repair, refs);
>>>>>>> c51d554c
                        return store->queryPathInfo(path);
                    },
                }, contentAddressMethod.raw);
            }();
            logger->stopWork();

            pathInfo->write(to, *store, GET_PROTOCOL_MINOR(clientVersion));
        } else {
            HashType hashAlgo;
            std::string baseName;
            FileIngestionMethod method;
            {
                bool fixed;
                uint8_t recursive;
                std::string hashAlgoRaw;
                from >> baseName >> fixed /* obsolete */ >> recursive >> hashAlgoRaw;
                if (recursive > (uint8_t) FileIngestionMethod::Recursive)
                    throw Error("unsupported FileIngestionMethod with value of %i; you may need to upgrade nix-daemon", recursive);
                method = FileIngestionMethod { recursive };
                /* Compatibility hack. */
                if (!fixed) {
                    hashAlgoRaw = "sha256";
                    method = FileIngestionMethod::Recursive;
                }
                hashAlgo = parseHashType(hashAlgoRaw);
            }

            auto dumpSource = sinkToSource([&](Sink & saved) {
                if (method == FileIngestionMethod::Recursive) {
                    /* We parse the NAR dump through into `saved` unmodified,
                       so why all this extra work? We still parse the NAR so
                       that we aren't sending arbitrary data to `saved`
                       unwittingly`, and we know when the NAR ends so we don't
                       consume the rest of `from` and can't parse another
                       command. (We don't trust `addToStoreFromDump` to not
                       eagerly consume the entire stream it's given, past the
                       length of the Nar. */
                    TeeSource savedNARSource(from, saved);
                    ParseSink sink; /* null sink; just parse the NAR */
                    parseDump(sink, savedNARSource);
                } else {
                    /* Incrementally parse the NAR file, stripping the
                       metadata, and streaming the sole file we expect into
                       `saved`. */
                    RetrieveRegularNARSink savedRegular { saved };
                    parseDump(savedRegular, from);
                    if (!savedRegular.regular) throw Error("regular file expected");
                }
            });
            logger->startWork();
            auto path = store->addToStoreFromDump(*dumpSource, baseName, method, hashAlgo);
            logger->stopWork();

            to << store->printStorePath(path);
        }
        break;
    }

    case wopAddMultipleToStore: {
        bool repair, dontCheckSigs;
        from >> repair >> dontCheckSigs;
        if (!trusted && dontCheckSigs)
            dontCheckSigs = false;

        logger->startWork();
        {
            FramedSource source(from);
            store->addMultipleToStore(source,
                RepairFlag{repair},
                dontCheckSigs ? NoCheckSigs : CheckSigs);
        }
        logger->stopWork();
        break;
    }

    case wopAddTextToStore: {
        std::string suffix = readString(from);
        std::string s = readString(from);
        auto refs = worker_proto::read(*store, from, Phantom<StorePathSet> {});
        logger->startWork();
        auto path = store->addTextToStore(suffix, s, refs, NoRepair);
        logger->stopWork();
        to << store->printStorePath(path);
        break;
    }

    case wopExportPath: {
        auto path = store->parseStorePath(readString(from));
        readInt(from); // obsolete
        logger->startWork();
        TunnelSink sink(to);
        store->exportPath(path, sink);
        logger->stopWork();
        to << 1;
        break;
    }

    case wopImportPaths: {
        logger->startWork();
        TunnelSource source(from, to);
        auto paths = store->importPaths(source,
            trusted ? NoCheckSigs : CheckSigs);
        logger->stopWork();
        Strings paths2;
        for (auto & i : paths) paths2.push_back(store->printStorePath(i));
        to << paths2;
        break;
    }

    case wopBuildPaths: {
        auto drvs = readDerivedPaths(*store, clientVersion, from);
        BuildMode mode = bmNormal;
        if (GET_PROTOCOL_MINOR(clientVersion) >= 15) {
            mode = (BuildMode) readInt(from);

            /* Repairing is not atomic, so disallowed for "untrusted"
               clients.

               FIXME: layer violation in this message: the daemon code (i.e.
               this file) knows whether a client/connection is trusted, but it
               does not how how the client was authenticated. The mechanism
               need not be getting the UID of the other end of a Unix Domain
               Socket.
              */
            if (mode == bmRepair && !trusted)
                throw Error("repairing is not allowed because you are not in 'trusted-users'");
        }
        logger->startWork();
        store->buildPaths(drvs, mode);
        logger->stopWork();
        to << 1;
        break;
    }

    case wopBuildPathsWithResults: {
        auto drvs = readDerivedPaths(*store, clientVersion, from);
        BuildMode mode = bmNormal;
        mode = (BuildMode) readInt(from);

        /* Repairing is not atomic, so disallowed for "untrusted"
           clients.

           FIXME: layer violation; see above. */
        if (mode == bmRepair && !trusted)
            throw Error("repairing is not allowed because you are not in 'trusted-users'");

        logger->startWork();
        auto results = store->buildPathsWithResults(drvs, mode);
        logger->stopWork();

        worker_proto::write(*store, to, results);

        break;
    }

    case wopBuildDerivation: {
        auto drvPath = store->parseStorePath(readString(from));
        BasicDerivation drv;
        readDerivation(from, *store, drv, Derivation::nameFromPath(drvPath));
        BuildMode buildMode = (BuildMode) readInt(from);
        logger->startWork();

        auto drvType = drv.type();

        /* Content-addressed derivations are trustless because their output paths
           are verified by their content alone, so any derivation is free to
           try to produce such a path.

           Input-addressed derivation output paths, however, are calculated
           from the derivation closure that produced them---even knowing the
           root derivation is not enough. That the output data actually came
           from those derivations is fundamentally unverifiable, but the daemon
           trusts itself on that matter. The question instead is whether the
           submitted plan has rights to the output paths it wants to fill, and
           at least the derivation closure proves that.

           It would have been nice if input-address algorithm merely depended
           on the build time closure, rather than depending on the derivation
           closure. That would mean input-addressed paths used at build time
           would just be trusted and not need their own evidence. This is in
           fact fine as the same guarantees would hold *inductively*: either
           the remote builder has those paths and already trusts them, or it
           needs to build them too and thus their evidence must be provided in
           turn.  The advantage of this variant algorithm is that the evidence
           for input-addressed paths which the remote builder already has
           doesn't need to be sent again.

           That said, now that we have floating CA derivations, it is better
           that people just migrate to those which also solve this problem, and
           others. It's the same migration difficulty with strictly more
           benefit.

           Lastly, do note that when we parse fixed-output content-addressed
           derivations, we throw out the precomputed output paths and just
           store the hashes, so there aren't two competing sources of truth an
           attacker could exploit. */
        if (!(drvType.isCA() || trusted))
            throw Error("you are not privileged to build input-addressed derivations");

        /* Make sure that the non-input-addressed derivations that got this far
           are in fact content-addressed if we don't trust them. */
        assert(drvType.isCA() || trusted);

        /* Recompute the derivation path when we cannot trust the original. */
        if (!trusted) {
            /* Recomputing the derivation path for input-address derivations
               makes it harder to audit them after the fact, since we need the
               original not-necessarily-resolved derivation to verify the drv
               derivation as adequate claim to the input-addressed output
               paths. */
            assert(drvType.isCA());

            Derivation drv2;
            static_cast<BasicDerivation &>(drv2) = drv;
            drvPath = writeDerivation(*store, Derivation { drv2 });
        }

        auto res = store->buildDerivation(drvPath, drv, buildMode);
        logger->stopWork();
        to << res.status << res.errorMsg;
        if (GET_PROTOCOL_MINOR(clientVersion) >= 29) {
            to << res.timesBuilt << res.isNonDeterministic << res.startTime << res.stopTime;
        }
        if (GET_PROTOCOL_MINOR(clientVersion) >= 28) {
            worker_proto::write(*store, to, res.builtOutputs);
        }
        break;
    }

    case wopEnsurePath: {
        auto path = store->parseStorePath(readString(from));
        logger->startWork();
        store->ensurePath(path);
        logger->stopWork();
        to << 1;
        break;
    }

    case wopAddTempRoot: {
        auto path = store->parseStorePath(readString(from));
        logger->startWork();
        store->addTempRoot(path);
        logger->stopWork();
        to << 1;
        break;
    }

    case wopAddIndirectRoot: {
        Path path = absPath(readString(from));

        logger->startWork();
        auto & gcStore = require<GcStore>(*store);
        gcStore.addIndirectRoot(path);
        logger->stopWork();

        to << 1;
        break;
    }

    // Obsolete.
    case wopSyncWithGC: {
        logger->startWork();
        logger->stopWork();
        to << 1;
        break;
    }

    case wopFindRoots: {
        logger->startWork();
        auto & gcStore = require<GcStore>(*store);
        Roots roots = gcStore.findRoots(!trusted);
        logger->stopWork();

        size_t size = 0;
        for (auto & i : roots)
            size += i.second.size();

        to << size;

        for (auto & [target, links] : roots)
            for (auto & link : links)
                to << link << store->printStorePath(target);

        break;
    }

    case wopCollectGarbage: {
        GCOptions options;
        options.action = (GCOptions::GCAction) readInt(from);
        options.pathsToDelete = worker_proto::read(*store, from, Phantom<StorePathSet> {});
        from >> options.ignoreLiveness >> options.maxFreed;
        // obsolete fields
        readInt(from);
        readInt(from);
        readInt(from);

        GCResults results;

        logger->startWork();
        if (options.ignoreLiveness)
            throw Error("you are not allowed to ignore liveness");
        auto & gcStore = require<GcStore>(*store);
        gcStore.collectGarbage(options, results);
        logger->stopWork();

        to << results.paths << results.bytesFreed << 0 /* obsolete */;

        break;
    }

    case wopSetOptions: {

        ClientSettings clientSettings;

        clientSettings.keepFailed = readInt(from);
        clientSettings.keepGoing = readInt(from);
        clientSettings.tryFallback = readInt(from);
        clientSettings.verbosity = (Verbosity) readInt(from);
        clientSettings.maxBuildJobs = readInt(from);
        clientSettings.maxSilentTime = readInt(from);
        readInt(from); // obsolete useBuildHook
        clientSettings.verboseBuild = lvlError == (Verbosity) readInt(from);
        readInt(from); // obsolete logType
        readInt(from); // obsolete printBuildTrace
        clientSettings.buildCores = readInt(from);
        clientSettings.useSubstitutes = readInt(from);

        if (GET_PROTOCOL_MINOR(clientVersion) >= 12) {
            unsigned int n = readInt(from);
            for (unsigned int i = 0; i < n; i++) {
                auto name = readString(from);
                auto value = readString(from);
                clientSettings.overrides.emplace(name, value);
            }
        }

        logger->startWork();

        // FIXME: use some setting in recursive mode. Will need to use
        // non-global variables.
        if (!recursive)
            clientSettings.apply(trusted);

        logger->stopWork();
        break;
    }

    case wopQuerySubstitutablePathInfo: {
        auto path = store->parseStorePath(readString(from));
        logger->startWork();
        SubstitutablePathInfos infos;
        store->querySubstitutablePathInfos({{path, std::nullopt}}, infos);
        logger->stopWork();
        auto i = infos.find(path);
        if (i == infos.end())
            to << 0;
        else {
            to << 1
               << (i->second.deriver ? store->printStorePath(*i->second.deriver) : "");
            worker_proto::write(*store, to, i->second.references);
            to << i->second.downloadSize
               << i->second.narSize;
        }
        break;
    }

    case wopQuerySubstitutablePathInfos: {
        SubstitutablePathInfos infos;
        StorePathCAMap pathsMap = {};
        if (GET_PROTOCOL_MINOR(clientVersion) < 22) {
            auto paths = worker_proto::read(*store, from, Phantom<StorePathSet> {});
            for (auto & path : paths)
                pathsMap.emplace(path, std::nullopt);
        } else
            pathsMap = worker_proto::read(*store, from, Phantom<StorePathCAMap> {});
        logger->startWork();
        store->querySubstitutablePathInfos(pathsMap, infos);
        logger->stopWork();
        to << infos.size();
        for (auto & i : infos) {
            to << store->printStorePath(i.first)
               << (i.second.deriver ? store->printStorePath(*i.second.deriver) : "");
            worker_proto::write(*store, to, i.second.references);
            to << i.second.downloadSize << i.second.narSize;
        }
        break;
    }

    case wopQueryAllValidPaths: {
        logger->startWork();
        auto paths = store->queryAllValidPaths();
        logger->stopWork();
        worker_proto::write(*store, to, paths);
        break;
    }

    case wopQueryPathInfo: {
        auto path = store->parseStorePath(readString(from));
        std::shared_ptr<const ValidPathInfo> info;
        logger->startWork();
        try {
            info = store->queryPathInfo(path);
        } catch (InvalidPath &) {
            if (GET_PROTOCOL_MINOR(clientVersion) < 17) throw;
        }
        logger->stopWork();
        if (info) {
            if (GET_PROTOCOL_MINOR(clientVersion) >= 17)
                to << 1;
            info->write(to, *store, GET_PROTOCOL_MINOR(clientVersion), false);
        } else {
            assert(GET_PROTOCOL_MINOR(clientVersion) >= 17);
            to << 0;
        }
        break;
    }

    case wopOptimiseStore:
        logger->startWork();
        store->optimiseStore();
        logger->stopWork();
        to << 1;
        break;

    case wopVerifyStore: {
        bool checkContents, repair;
        from >> checkContents >> repair;
        logger->startWork();
        if (repair && !trusted)
            throw Error("you are not privileged to repair paths");
        bool errors = store->verifyStore(checkContents, (RepairFlag) repair);
        logger->stopWork();
        to << errors;
        break;
    }

    case wopAddSignatures: {
        auto path = store->parseStorePath(readString(from));
        StringSet sigs = readStrings<StringSet>(from);
        logger->startWork();
        if (!trusted)
            throw Error("you are not privileged to add signatures");
        store->addSignatures(path, sigs);
        logger->stopWork();
        to << 1;
        break;
    }

    case wopNarFromPath: {
        auto path = store->parseStorePath(readString(from));
        logger->startWork();
        logger->stopWork();
        dumpPath(store->toRealPath(path), to);
        break;
    }

    case wopAddToStoreNar: {
        bool repair, dontCheckSigs;
        auto path = store->parseStorePath(readString(from));
        auto deriver = readString(from);
        auto narHash = Hash::parseAny(readString(from), htSHA256);
        ValidPathInfo info { path, narHash };
        if (deriver != "")
            info.deriver = store->parseStorePath(deriver);
        info.references = worker_proto::read(*store, from, Phantom<StorePathSet> {});
        from >> info.registrationTime >> info.narSize >> info.ultimate;
        info.sigs = readStrings<StringSet>(from);
        info.ca = ContentAddress::parseOpt(readString(from));
        from >> repair >> dontCheckSigs;
        if (!trusted && dontCheckSigs)
            dontCheckSigs = false;
        if (!trusted)
            info.ultimate = false;

        if (GET_PROTOCOL_MINOR(clientVersion) >= 23) {
            logger->startWork();
            {
                FramedSource source(from);
                store->addToStore(info, source, (RepairFlag) repair,
                    dontCheckSigs ? NoCheckSigs : CheckSigs);
            }
            logger->stopWork();
        }

        else {
            std::unique_ptr<Source> source;
            StringSink saved;
            if (GET_PROTOCOL_MINOR(clientVersion) >= 21)
                source = std::make_unique<TunnelSource>(from, to);
            else {
                TeeSource tee { from, saved };
                ParseSink ether;
                parseDump(ether, tee);
                source = std::make_unique<StringSource>(saved.s);
            }

            logger->startWork();

            // FIXME: race if addToStore doesn't read source?
            store->addToStore(info, *source, (RepairFlag) repair,
                dontCheckSigs ? NoCheckSigs : CheckSigs);

            logger->stopWork();
        }

        break;
    }

    case wopQueryMissing: {
        auto targets = readDerivedPaths(*store, clientVersion, from);
        logger->startWork();
        StorePathSet willBuild, willSubstitute, unknown;
        uint64_t downloadSize, narSize;
        store->queryMissing(targets, willBuild, willSubstitute, unknown, downloadSize, narSize);
        logger->stopWork();
        worker_proto::write(*store, to, willBuild);
        worker_proto::write(*store, to, willSubstitute);
        worker_proto::write(*store, to, unknown);
        to << downloadSize << narSize;
        break;
    }

    case wopRegisterDrvOutput: {
        logger->startWork();
        if (GET_PROTOCOL_MINOR(clientVersion) < 31) {
            auto outputId = DrvOutput::parse(readString(from));
            auto outputPath = StorePath(readString(from));
            store->registerDrvOutput(Realisation{
                .id = outputId, .outPath = outputPath});
        } else {
            auto realisation = worker_proto::read(*store, from, Phantom<Realisation>());
            store->registerDrvOutput(realisation);
        }
        logger->stopWork();
        break;
    }

    case wopQueryRealisation: {
        logger->startWork();
        auto outputId = DrvOutput::parse(readString(from));
        auto info = store->queryRealisation(outputId);
        logger->stopWork();
        if (GET_PROTOCOL_MINOR(clientVersion) < 31) {
            std::set<StorePath> outPaths;
            if (info) outPaths.insert(info->outPath);
            worker_proto::write(*store, to, outPaths);
        } else {
            std::set<Realisation> realisations;
            if (info) realisations.insert(*info);
            worker_proto::write(*store, to, realisations);
        }
        break;
    }

    case wopAddBuildLog: {
        StorePath path{readString(from)};
        logger->startWork();
        if (!trusted)
            throw Error("you are not privileged to add logs");
        auto & logStore = require<LogStore>(*store);
        {
            FramedSource source(from);
            StringSink sink;
            source.drainInto(sink);
            logStore.addBuildLog(path, sink.s);
        }
        logger->stopWork();
        to << 1;
        break;
    }

    default:
        throw Error("invalid operation %1%", op);
    }
}

void processConnection(
    ref<Store> store,
    FdSource & from,
    FdSink & to,
    TrustedFlag trusted,
    RecursiveFlag recursive)
{
    auto monitor = !recursive ? std::make_unique<MonitorFdHup>(from.fd) : nullptr;

    /* Exchange the greeting. */
    unsigned int magic = readInt(from);
    if (magic != WORKER_MAGIC_1) throw Error("protocol mismatch");
    to << WORKER_MAGIC_2 << PROTOCOL_VERSION;
    to.flush();
    unsigned int clientVersion = readInt(from);

    if (clientVersion < 0x10a)
        throw Error("the Nix client version is too old");

    auto tunnelLogger = new TunnelLogger(to, clientVersion);
    auto prevLogger = nix::logger;
    // FIXME
    if (!recursive)
        logger = tunnelLogger;

    unsigned int opCount = 0;

    Finally finally([&]() {
        _isInterrupted = false;
        printMsgUsing(prevLogger, lvlDebug, "%d operations", opCount);
    });

    if (GET_PROTOCOL_MINOR(clientVersion) >= 14 && readInt(from)) {
        // Obsolete CPU affinity.
        readInt(from);
    }

    if (GET_PROTOCOL_MINOR(clientVersion) >= 11)
        readInt(from); // obsolete reserveSpace

    if (GET_PROTOCOL_MINOR(clientVersion) >= 33)
        to << nixVersion;

    /* Send startup error messages to the client. */
    tunnelLogger->startWork();

    try {

        tunnelLogger->stopWork();
        to.flush();

        /* Process client requests. */
        while (true) {
            WorkerOp op;
            try {
                op = (WorkerOp) readInt(from);
            } catch (Interrupted & e) {
                break;
            } catch (EndOfFile & e) {
                break;
            }

            printMsgUsing(prevLogger, lvlDebug, "received daemon op %d", op);

            opCount++;

            try {
                performOp(tunnelLogger, store, trusted, recursive, clientVersion, from, to, op);
            } catch (Error & e) {
                /* If we're not in a state where we can send replies, then
                   something went wrong processing the input of the
                   client.  This can happen especially if I/O errors occur
                   during addTextToStore() / importPath().  If that
                   happens, just send the error message and exit. */
                bool errorAllowed = tunnelLogger->state_.lock()->canSendStderr;
                tunnelLogger->stopWork(&e);
                if (!errorAllowed) throw;
            } catch (std::bad_alloc & e) {
                auto ex = Error("Nix daemon out of memory");
                tunnelLogger->stopWork(&ex);
                throw;
            }

            to.flush();

            assert(!tunnelLogger->state_.lock()->canSendStderr);
        };

    } catch (Error & e) {
        tunnelLogger->stopWork(&e);
        to.flush();
        return;
    } catch (std::exception & e) {
        auto ex = Error(e.what());
        tunnelLogger->stopWork(&ex);
        to.flush();
        return;
    }
}

}<|MERGE_RESOLUTION|>--- conflicted
+++ resolved
@@ -401,35 +401,22 @@
             logger->startWork();
             auto pathInfo = [&]() {
                 // NB: FramedSource must be out of scope before logger->stopWork();
-<<<<<<< HEAD
-                auto [contentAddressMethod, hashType_] = parseContentAddressMethod(camStr);
+                auto [contentAddressMethod, hashType_] = ContentAddressMethod::parse(camStr);
                 auto hashType = hashType_; // work around clang bug
                 FramedSource source(from);
                 // TODO this is essentially RemoteStore::addCAToStore. Move it up to Store.
                 return std::visit(overloaded {
-                    [&](TextHashMethod &) {
+                    [&](const TextHashMethod &) {
                         if (hashType != htSHA256)
                             throw UnimplementedError("Only SHA-256 is supported for adding text-hashed data, but '%1' was given",
                                 printHashType(hashType));
-=======
-                ContentAddressMethod contentAddressMethod = ContentAddressMethod::parse(camStr);
-                FramedSource source(from);
-                // TODO this is essentially RemoteStore::addCAToStore. Move it up to Store.
-                return std::visit(overloaded {
-                    [&](const TextHashMethod &) {
->>>>>>> c51d554c
                         // We could stream this by changing Store
                         std::string contents = source.drain();
                         auto path = store->addTextToStore(name, contents, refs, repair);
                         return store->queryPathInfo(path);
                     },
-<<<<<<< HEAD
-                    [&](FileIngestionMethod & fim) {
+                    [&](const FileIngestionMethod & fim) {
                         auto path = store->addToStoreFromDump(source, name, fim, hashType, repair, refs);
-=======
-                    [&](const FixedOutputHashMethod & fohm) {
-                        auto path = store->addToStoreFromDump(source, name, fohm.fileIngestionMethod, fohm.hashType, repair, refs);
->>>>>>> c51d554c
                         return store->queryPathInfo(path);
                     },
                 }, contentAddressMethod.raw);
