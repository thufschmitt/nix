#include "daemon.hh"
#include "monitor-fd.hh"
#include "worker-protocol.hh"
#include "store-api.hh"
#include "local-store.hh"
#include "finally.hh"
#include "affinity.hh"
#include "archive.hh"
#include "derivations.hh"
#include "args.hh"

namespace nix::daemon {

Sink & operator << (Sink & sink, const Logger::Fields & fields)
{
    sink << fields.size();
    for (auto & f : fields) {
        sink << f.type;
        if (f.type == Logger::Field::tInt)
            sink << f.i;
        else if (f.type == Logger::Field::tString)
            sink << f.s;
        else abort();
    }
    return sink;
}

/* Logger that forwards log messages to the client, *if* we're in a
   state where the protocol allows it (i.e., when canSendStderr is
   true). */
struct TunnelLogger : public Logger
{
    FdSink & to;

    struct State
    {
        bool canSendStderr = false;
        std::vector<std::string> pendingMsgs;
    };

    Sync<State> state_;

    unsigned int clientVersion;

    TunnelLogger(FdSink & to, unsigned int clientVersion)
        : to(to), clientVersion(clientVersion) { }

    void enqueueMsg(const std::string & s)
    {
        auto state(state_.lock());

        if (state->canSendStderr) {
            assert(state->pendingMsgs.empty());
            try {
                to(s);
                to.flush();
            } catch (...) {
                /* Write failed; that means that the other side is
                   gone. */
                state->canSendStderr = false;
                throw;
            }
        } else
            state->pendingMsgs.push_back(s);
    }

    void log(Verbosity lvl, const FormatOrString & fs) override
    {
        if (lvl > verbosity) return;

        StringSink buf;
        buf << STDERR_NEXT << (fs.s + "\n");
        enqueueMsg(*buf.s);
    }

    void logEI(const ErrorInfo & ei) override
    {
        if (ei.level > verbosity) return;

        std::stringstream oss;
        showErrorInfo(oss, ei, false);

        StringSink buf;
        buf << STDERR_NEXT << oss.str();
        enqueueMsg(*buf.s);
    }

    /* startWork() means that we're starting an operation for which we
       want to send out stderr to the client. */
    void startWork()
    {
        auto state(state_.lock());
        state->canSendStderr = true;

        for (auto & msg : state->pendingMsgs)
            to(msg);

        state->pendingMsgs.clear();

        to.flush();
    }

    /* stopWork() means that we're done; stop sending stderr to the
       client. */
    void stopWork(bool success = true, const string & msg = "", unsigned int status = 0)
    {
        auto state(state_.lock());

        state->canSendStderr = false;

        if (success)
            to << STDERR_LAST;
        else {
            to << STDERR_ERROR << msg;
            if (status != 0) to << status;
        }
    }

    void startActivity(ActivityId act, Verbosity lvl, ActivityType type,
        const std::string & s, const Fields & fields, ActivityId parent) override
    {
        if (GET_PROTOCOL_MINOR(clientVersion) < 20) {
            if (!s.empty())
                log(lvl, s + "...");
            return;
        }

        StringSink buf;
        buf << STDERR_START_ACTIVITY << act << lvl << type << s << fields << parent;
        enqueueMsg(*buf.s);
    }

    void stopActivity(ActivityId act) override
    {
        if (GET_PROTOCOL_MINOR(clientVersion) < 20) return;
        StringSink buf;
        buf << STDERR_STOP_ACTIVITY << act;
        enqueueMsg(*buf.s);
    }

    void result(ActivityId act, ResultType type, const Fields & fields) override
    {
        if (GET_PROTOCOL_MINOR(clientVersion) < 20) return;
        StringSink buf;
        buf << STDERR_RESULT << act << type << fields;
        enqueueMsg(*buf.s);
    }
};

struct TunnelSink : Sink
{
    Sink & to;
    TunnelSink(Sink & to) : to(to) { }
    virtual void operator () (const unsigned char * data, size_t len)
    {
        to << STDERR_WRITE;
        writeString(data, len, to);
    }
};

struct TunnelSource : BufferedSource
{
    Source & from;
    BufferedSink & to;
    TunnelSource(Source & from, BufferedSink & to) : from(from), to(to) { }
    size_t readUnbuffered(unsigned char * data, size_t len) override
    {
        to << STDERR_READ << len;
        to.flush();
        size_t n = readString(data, len, from);
        if (n == 0) throw EndOfFile("unexpected end-of-file");
        return n;
    }
};

struct ClientSettings
{
    bool keepFailed;
    bool keepGoing;
    bool tryFallback;
    Verbosity verbosity;
    unsigned int maxBuildJobs;
    time_t maxSilentTime;
    bool verboseBuild;
    unsigned int buildCores;
    bool useSubstitutes;
    StringMap overrides;

    void apply(TrustedFlag trusted)
    {
        settings.keepFailed = keepFailed;
        settings.keepGoing = keepGoing;
        settings.tryFallback = tryFallback;
        nix::verbosity = verbosity;
        settings.maxBuildJobs.assign(maxBuildJobs);
        settings.maxSilentTime = maxSilentTime;
        settings.verboseBuild = verboseBuild;
        settings.buildCores = buildCores;
        settings.useSubstitutes = useSubstitutes;

        for (auto & i : overrides) {
            auto & name(i.first);
            auto & value(i.second);

            auto setSubstituters = [&](Setting<Strings> & res) {
                if (name != res.name && res.aliases.count(name) == 0)
                    return false;
                StringSet trusted = settings.trustedSubstituters;
                for (auto & s : settings.substituters.get())
                    trusted.insert(s);
                Strings subs;
                auto ss = tokenizeString<Strings>(value);
                for (auto & s : ss)
                    if (trusted.count(s))
                        subs.push_back(s);
                    else
                        warn("ignoring untrusted substituter '%s'", s);
                res = subs;
                return true;
            };

            try {
                if (name == "ssh-auth-sock") // obsolete
                    ;
                else if (trusted
                    || name == settings.buildTimeout.name
                    || name == "connect-timeout"
                    || (name == "builders" && value == ""))
                    settings.set(name, value);
                else if (setSubstituters(settings.substituters))
                    ;
                else if (setSubstituters(settings.extraSubstituters))
                    ;
                else
                    warn("ignoring the user-specified setting '%s', because it is a restricted setting and you are not a trusted user", name);
            } catch (UsageError & e) {
                warn(e.what());
            }
        }
    }
};

static void performOp(TunnelLogger * logger, ref<Store> store,
    TrustedFlag trusted, RecursiveFlag recursive, unsigned int clientVersion,
    Source & from, BufferedSink & to, unsigned int op)
{
    switch (op) {

    case wopIsValidPath: {
        auto path = store->parseStorePath(readString(from));
        logger->startWork();
        bool result = store->isValidPath(path);
        logger->stopWork();
        to << result;
        break;
    }

    case wopQueryValidPaths: {
        auto paths = read(*store, from, Proxy<StorePathSet> {});
        logger->startWork();
        auto res = store->queryValidPaths(paths);
        logger->stopWork();
        write(*store, to, res);
        break;
    }

    case wopHasSubstitutes: {
        auto path = store->parseStorePath(readString(from));
        logger->startWork();
        StorePathSet paths; // FIXME
        paths.insert(path);
        auto res = store->querySubstitutablePaths(paths);
        logger->stopWork();
        to << (res.count(path) != 0);
        break;
    }

    case wopQuerySubstitutablePaths: {
        auto paths = read(*store, from, Proxy<StorePathSet> {});
        logger->startWork();
        auto res = store->querySubstitutablePaths(paths);
        logger->stopWork();
        write(*store, to, res);
        break;
    }

    case wopQueryPathHash: {
        auto path = store->parseStorePath(readString(from));
        logger->startWork();
        auto hash = store->queryPathInfo(path)->narHash;
        logger->stopWork();
        to << hash->to_string(Base16, false);
        break;
    }

    case wopQueryReferences:
    case wopQueryReferrers:
    case wopQueryValidDerivers:
    case wopQueryDerivationOutputs: {
        auto path = store->parseStorePath(readString(from));
        logger->startWork();
        StorePathSet paths;
        if (op == wopQueryReferences)
            for (auto & i : store->queryPathInfo(path)->references)
                paths.insert(i);
        else if (op == wopQueryReferrers)
            store->queryReferrers(path, paths);
        else if (op == wopQueryValidDerivers)
            paths = store->queryValidDerivers(path);
        else paths = store->queryDerivationOutputs(path);
        logger->stopWork();
        write(*store, to, paths);
        break;
    }

    case wopQueryDerivationOutputNames: {
        auto path = store->parseStorePath(readString(from));
        logger->startWork();
        auto names = store->readDerivation(path).outputNames();
        logger->stopWork();
        to << names;
        break;
    }

    case wopQueryDerivationOutputMap: {
        auto path = store->parseStorePath(readString(from));
        logger->startWork();
        auto outputs = store->queryDerivationOutputMap(path);
        logger->stopWork();
        write(*store, to, outputs);
        break;
    }

    case wopQueryDeriver: {
        auto path = store->parseStorePath(readString(from));
        logger->startWork();
        auto info = store->queryPathInfo(path);
        logger->stopWork();
        to << (info->deriver ? store->printStorePath(*info->deriver) : "");
        break;
    }

    case wopQueryPathFromHashPart: {
        auto hashPart = readString(from);
        logger->startWork();
        auto path = store->queryPathFromHashPart(hashPart);
        logger->stopWork();
        to << (path ? store->printStorePath(*path) : "");
        break;
    }

    case wopAddToStore: {
        HashType hashAlgo;
        std::string baseName;
        FileIngestionMethod method;
        {
            bool fixed;
            uint8_t recursive;
            std::string hashAlgoRaw;
            from >> baseName >> fixed /* obsolete */ >> recursive >> hashAlgoRaw;
            if (recursive > (uint8_t) FileIngestionMethod::Recursive)
                throw Error("unsupported FileIngestionMethod with value of %i; you may need to upgrade nix-daemon", recursive);
            method = FileIngestionMethod { recursive };
            /* Compatibility hack. */
            if (!fixed) {
                hashAlgoRaw = "sha256";
                method = FileIngestionMethod::Recursive;
            }
            hashAlgo = parseHashType(hashAlgoRaw);
        }

        StringSink saved;
        TeeSource savedNARSource(from, saved);
        RetrieveRegularNARSink savedRegular { saved };

        if (method == FileIngestionMethod::Recursive) {
            /* Get the entire NAR dump from the client and save it to
               a string so that we can pass it to
               addToStoreFromDump(). */
            ParseSink sink; /* null sink; just parse the NAR */
            parseDump(sink, savedNARSource);
        } else
            parseDump(savedRegular, from);

        logger->startWork();
        if (!savedRegular.regular) throw Error("regular file expected");

        // FIXME: try to stream directly from `from`.
        StringSource dumpSource { *saved.s };
        auto path = store->addToStoreFromDump(dumpSource, baseName, method, hashAlgo);
        logger->stopWork();

        to << store->printStorePath(path);
        break;
    }

    case wopAddTextToStore: {
        string suffix = readString(from);
        string s = readString(from);
        auto refs = read(*store, from, Proxy<StorePathSet> {});
        logger->startWork();
        auto path = store->addTextToStore(suffix, s, refs, NoRepair);
        logger->stopWork();
        to << store->printStorePath(path);
        break;
    }

    case wopExportPath: {
        auto path = store->parseStorePath(readString(from));
        readInt(from); // obsolete
        logger->startWork();
        TunnelSink sink(to);
        store->exportPath(path, sink);
        logger->stopWork();
        to << 1;
        break;
    }

    case wopImportPaths: {
        logger->startWork();
        TunnelSource source(from, to);
        auto paths = store->importPaths(source,
            trusted ? NoCheckSigs : CheckSigs);
        logger->stopWork();
        Strings paths2;
        for (auto & i : paths) paths2.push_back(store->printStorePath(i));
        to << paths2;
        break;
    }

    case wopBuildPaths: {
        std::vector<StorePathWithOutputs> drvs;
        for (auto & s : readStrings<Strings>(from))
            drvs.push_back(store->parsePathWithOutputs(s));
        BuildMode mode = bmNormal;
        if (GET_PROTOCOL_MINOR(clientVersion) >= 15) {
            mode = (BuildMode) readInt(from);

            /* Repairing is not atomic, so disallowed for "untrusted"
               clients.  */
            if (mode == bmRepair && !trusted)
                throw Error("repairing is not allowed because you are not in 'trusted-users'");
        }
        logger->startWork();
        store->buildPaths(drvs, mode);
        logger->stopWork();
        to << 1;
        break;
    }

    case wopBuildDerivation: {
        auto drvPath = store->parseStorePath(readString(from));
        BasicDerivation drv;
        readDerivation(from, *store, drv, Derivation::nameFromPath(drvPath));
        BuildMode buildMode = (BuildMode) readInt(from);
        logger->startWork();
        if (!trusted)
            throw Error("you are not privileged to build derivations");
        auto res = store->buildDerivation(drvPath, drv, buildMode);
        logger->stopWork();
        to << res.status << res.errorMsg;
        break;
    }

    case wopEnsurePath: {
        auto path = store->parseStorePath(readString(from));
        logger->startWork();
        store->ensurePath(path);
        logger->stopWork();
        to << 1;
        break;
    }

    case wopAddTempRoot: {
        auto path = store->parseStorePath(readString(from));
        logger->startWork();
        store->addTempRoot(path);
        logger->stopWork();
        to << 1;
        break;
    }

    case wopAddIndirectRoot: {
        Path path = absPath(readString(from));
        logger->startWork();
        store->addIndirectRoot(path);
        logger->stopWork();
        to << 1;
        break;
    }

    case wopSyncWithGC: {
        logger->startWork();
        store->syncWithGC();
        logger->stopWork();
        to << 1;
        break;
    }

    case wopFindRoots: {
        logger->startWork();
        Roots roots = store->findRoots(!trusted);
        logger->stopWork();

        size_t size = 0;
        for (auto & i : roots)
            size += i.second.size();

        to << size;

        for (auto & [target, links] : roots)
            for (auto & link : links)
                to << link << store->printStorePath(target);

        break;
    }

    case wopCollectGarbage: {
        GCOptions options;
        options.action = (GCOptions::GCAction) readInt(from);
        options.pathsToDelete = read(*store, from, Proxy<StorePathSet> {});
        from >> options.ignoreLiveness >> options.maxFreed;
        // obsolete fields
        readInt(from);
        readInt(from);
        readInt(from);

        GCResults results;

        logger->startWork();
        if (options.ignoreLiveness)
            throw Error("you are not allowed to ignore liveness");
        store->collectGarbage(options, results);
        logger->stopWork();

        to << results.paths << results.bytesFreed << 0 /* obsolete */;

        break;
    }

    case wopSetOptions: {

        ClientSettings clientSettings;

        clientSettings.keepFailed = readInt(from);
        clientSettings.keepGoing = readInt(from);
        clientSettings.tryFallback = readInt(from);
        clientSettings.verbosity = (Verbosity) readInt(from);
        clientSettings.maxBuildJobs = readInt(from);
        clientSettings.maxSilentTime = readInt(from);
        readInt(from); // obsolete useBuildHook
        clientSettings.verboseBuild = lvlError == (Verbosity) readInt(from);
        readInt(from); // obsolete logType
        readInt(from); // obsolete printBuildTrace
        clientSettings.buildCores = readInt(from);
        clientSettings.useSubstitutes = readInt(from);

        if (GET_PROTOCOL_MINOR(clientVersion) >= 12) {
            unsigned int n = readInt(from);
            for (unsigned int i = 0; i < n; i++) {
                string name = readString(from);
                string value = readString(from);
                clientSettings.overrides.emplace(name, value);
            }
        }

        logger->startWork();

        // FIXME: use some setting in recursive mode. Will need to use
        // non-global variables.
        if (!recursive)
            clientSettings.apply(trusted);

        logger->stopWork();
        break;
    }

    case wopQuerySubstitutablePathInfo: {
        auto path = store->parseStorePath(readString(from));
        logger->startWork();
        SubstitutablePathInfos infos;
        store->querySubstitutablePathInfos({{path, std::nullopt}}, infos);
        logger->stopWork();
        auto i = infos.find(path);
        if (i == infos.end())
            to << 0;
        else {
            to << 1
               << (i->second.deriver ? store->printStorePath(*i->second.deriver) : "");
            write(*store, to, i->second.references);
            to << i->second.downloadSize
               << i->second.narSize;
        }
        break;
    }

    case wopQuerySubstitutablePathInfos: {
        SubstitutablePathInfos infos;
        StorePathCAMap pathsMap = {};
        if (GET_PROTOCOL_MINOR(clientVersion) < 22) {
            auto paths = read(*store, from, Proxy<StorePathSet> {});
            for (auto & path : paths)
                pathsMap.emplace(path, std::nullopt);
        } else
            pathsMap = read(*store, from, Proxy<StorePathCAMap> {});
        logger->startWork();
        store->querySubstitutablePathInfos(pathsMap, infos);
        logger->stopWork();
        to << infos.size();
        for (auto & i : infos) {
            to << store->printStorePath(i.first)
               << (i.second.deriver ? store->printStorePath(*i.second.deriver) : "");
            write(*store, to, i.second.references);
            to << i.second.downloadSize << i.second.narSize;
        }
        break;
    }

    case wopQueryAllValidPaths: {
        logger->startWork();
        auto paths = store->queryAllValidPaths();
        logger->stopWork();
        write(*store, to, paths);
        break;
    }

    case wopQueryPathInfo: {
        auto path = store->parseStorePath(readString(from));
        std::shared_ptr<const ValidPathInfo> info;
        logger->startWork();
        try {
            info = store->queryPathInfo(path);
        } catch (InvalidPath &) {
            if (GET_PROTOCOL_MINOR(clientVersion) < 17) throw;
        }
        logger->stopWork();
        if (info) {
            if (GET_PROTOCOL_MINOR(clientVersion) >= 17)
                to << 1;
            to << (info->deriver ? store->printStorePath(*info->deriver) : "")
               << info->narHash->to_string(Base16, false);
            write(*store, to, info->references);
            to << info->registrationTime << info->narSize;
            if (GET_PROTOCOL_MINOR(clientVersion) >= 16) {
                to << info->ultimate
                   << info->sigs
                   << renderContentAddress(info->ca);
            }
        } else {
            assert(GET_PROTOCOL_MINOR(clientVersion) >= 17);
            to << 0;
        }
        break;
    }

    case wopOptimiseStore:
        logger->startWork();
        store->optimiseStore();
        logger->stopWork();
        to << 1;
        break;

    case wopVerifyStore: {
        bool checkContents, repair;
        from >> checkContents >> repair;
        logger->startWork();
        if (repair && !trusted)
            throw Error("you are not privileged to repair paths");
        bool errors = store->verifyStore(checkContents, (RepairFlag) repair);
        logger->stopWork();
        to << errors;
        break;
    }

    case wopAddSignatures: {
        auto path = store->parseStorePath(readString(from));
        StringSet sigs = readStrings<StringSet>(from);
        logger->startWork();
        if (!trusted)
            throw Error("you are not privileged to add signatures");
        store->addSignatures(path, sigs);
        logger->stopWork();
        to << 1;
        break;
    }

    case wopNarFromPath: {
        auto path = store->parseStorePath(readString(from));
        logger->startWork();
        logger->stopWork();
        dumpPath(store->printStorePath(path), to);
        break;
    }

    case wopAddToStoreNar: {
        bool repair, dontCheckSigs;
        ValidPathInfo info(store->parseStorePath(readString(from)));
        auto deriver = readString(from);
        if (deriver != "")
            info.deriver = store->parseStorePath(deriver);
<<<<<<< HEAD
        info.narHash = Hash(readString(from), htSHA256);
        info.references = read(*store, from, Proxy<StorePathSet> {});
=======
        info.narHash = Hash::parseAny(readString(from), htSHA256);
        info.references = readStorePaths<StorePathSet>(*store, from);
>>>>>>> cf939055
        from >> info.registrationTime >> info.narSize >> info.ultimate;
        info.sigs = readStrings<StringSet>(from);
        info.ca = parseContentAddressOpt(readString(from));
        from >> repair >> dontCheckSigs;
        if (!trusted && dontCheckSigs)
            dontCheckSigs = false;
        if (!trusted)
            info.ultimate = false;

        if (GET_PROTOCOL_MINOR(clientVersion) >= 23) {

            struct FramedSource : Source
            {
                Source & from;
                bool eof = false;
                std::vector<unsigned char> pending;
                size_t pos = 0;

                FramedSource(Source & from) : from(from)
                { }

                ~FramedSource()
                {
                    if (!eof) {
                        while (true) {
                            auto n = readInt(from);
                            if (!n) break;
                            std::vector<unsigned char> data(n);
                            from(data.data(), n);
                        }
                    }
                }

                size_t read(unsigned char * data, size_t len) override
                {
                    if (eof) throw EndOfFile("reached end of FramedSource");

                    if (pos >= pending.size()) {
                        size_t len = readInt(from);
                        if (!len) {
                            eof = true;
                            return 0;
                        }
                        pending = std::vector<unsigned char>(len);
                        pos = 0;
                        from(pending.data(), len);
                    }

                    auto n = std::min(len, pending.size() - pos);
                    memcpy(data, pending.data() + pos, n);
                    pos += n;
                    return n;
                }
            };

            logger->startWork();

            {
                FramedSource source(from);
                store->addToStore(info, source, (RepairFlag) repair,
                    dontCheckSigs ? NoCheckSigs : CheckSigs);
            }

            logger->stopWork();
        }

        else {
            std::unique_ptr<Source> source;
            if (GET_PROTOCOL_MINOR(clientVersion) >= 21)
                source = std::make_unique<TunnelSource>(from, to);
            else {
                StringSink saved;
                TeeSource tee { from, saved };
                ParseSink ether;
                parseDump(ether, tee);
                source = std::make_unique<StringSource>(std::move(*saved.s));
            }

            logger->startWork();

            // FIXME: race if addToStore doesn't read source?
            store->addToStore(info, *source, (RepairFlag) repair,
                dontCheckSigs ? NoCheckSigs : CheckSigs);

            logger->stopWork();
        }

        break;
    }

    case wopQueryMissing: {
        std::vector<StorePathWithOutputs> targets;
        for (auto & s : readStrings<Strings>(from))
            targets.push_back(store->parsePathWithOutputs(s));
        logger->startWork();
        StorePathSet willBuild, willSubstitute, unknown;
        uint64_t downloadSize, narSize;
        store->queryMissing(targets, willBuild, willSubstitute, unknown, downloadSize, narSize);
        logger->stopWork();
        write(*store, to, willBuild);
        write(*store, to, willSubstitute);
        write(*store, to, unknown);
        to << downloadSize << narSize;
        break;
    }

    default:
        throw Error("invalid operation %1%", op);
    }
}

void processConnection(
    ref<Store> store,
    FdSource & from,
    FdSink & to,
    TrustedFlag trusted,
    RecursiveFlag recursive,
    const std::string & userName,
    uid_t userId)
{
    auto monitor = !recursive ? std::make_unique<MonitorFdHup>(from.fd) : nullptr;

    /* Exchange the greeting. */
    unsigned int magic = readInt(from);
    if (magic != WORKER_MAGIC_1) throw Error("protocol mismatch");
    to << WORKER_MAGIC_2 << PROTOCOL_VERSION;
    to.flush();
    unsigned int clientVersion = readInt(from);

    if (clientVersion < 0x10a)
        throw Error("the Nix client version is too old");

    auto tunnelLogger = new TunnelLogger(to, clientVersion);
    auto prevLogger = nix::logger;
    // FIXME
    if (!recursive)
        logger = tunnelLogger;

    unsigned int opCount = 0;

    Finally finally([&]() {
        _isInterrupted = false;
        prevLogger->log(lvlDebug, fmt("%d operations", opCount));
    });

    if (GET_PROTOCOL_MINOR(clientVersion) >= 14 && readInt(from)) {
        auto affinity = readInt(from);
        setAffinityTo(affinity);
    }

    readInt(from); // obsolete reserveSpace

    /* Send startup error messages to the client. */
    tunnelLogger->startWork();

    try {

        /* If we can't accept clientVersion, then throw an error
           *here* (not above). */

#if 0
        /* Prevent users from doing something very dangerous. */
        if (geteuid() == 0 &&
            querySetting("build-users-group", "") == "")
            throw Error("if you run 'nix-daemon' as root, then you MUST set 'build-users-group'!");
#endif

        store->createUser(userName, userId);

        tunnelLogger->stopWork();
        to.flush();

        /* Process client requests. */
        while (true) {
            WorkerOp op;
            try {
                op = (WorkerOp) readInt(from);
            } catch (Interrupted & e) {
                break;
            } catch (EndOfFile & e) {
                break;
            }

            opCount++;

            try {
                performOp(tunnelLogger, store, trusted, recursive, clientVersion, from, to, op);
            } catch (Error & e) {
                /* If we're not in a state where we can send replies, then
                   something went wrong processing the input of the
                   client.  This can happen especially if I/O errors occur
                   during addTextToStore() / importPath().  If that
                   happens, just send the error message and exit. */
                bool errorAllowed = tunnelLogger->state_.lock()->canSendStderr;
                tunnelLogger->stopWork(false, e.msg(), e.status);
                if (!errorAllowed) throw;
            } catch (std::bad_alloc & e) {
                tunnelLogger->stopWork(false, "Nix daemon out of memory", 1);
                throw;
            }

            to.flush();

            assert(!tunnelLogger->state_.lock()->canSendStderr);
        };

    } catch (std::exception & e) {
        tunnelLogger->stopWork(false, e.what(), 1);
        to.flush();
        return;
    }
}

}<|MERGE_RESOLUTION|>--- conflicted
+++ resolved
@@ -698,13 +698,8 @@
         auto deriver = readString(from);
         if (deriver != "")
             info.deriver = store->parseStorePath(deriver);
-<<<<<<< HEAD
-        info.narHash = Hash(readString(from), htSHA256);
+        info.narHash = Hash::parseAny(readString(from), htSHA256);
         info.references = read(*store, from, Proxy<StorePathSet> {});
-=======
-        info.narHash = Hash::parseAny(readString(from), htSHA256);
-        info.references = readStorePaths<StorePathSet>(*store, from);
->>>>>>> cf939055
         from >> info.registrationTime >> info.narSize >> info.ultimate;
         info.sigs = readStrings<StringSet>(from);
         info.ca = parseContentAddressOpt(readString(from));
