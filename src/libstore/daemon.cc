#include "daemon.hh"
#include "monitor-fd.hh"
#include "worker-protocol.hh"
#include "store-api.hh"
#include "local-store.hh"
#include "finally.hh"
#include "affinity.hh"
#include "archive.hh"
#include "derivations.hh"
#include "args.hh"

namespace nix::daemon {

Sink & operator << (Sink & sink, const Logger::Fields & fields)
{
    sink << fields.size();
    for (auto & f : fields) {
        sink << f.type;
        if (f.type == Logger::Field::tInt)
            sink << f.i;
        else if (f.type == Logger::Field::tString)
            sink << f.s;
        else abort();
    }
    return sink;
}

/* Logger that forwards log messages to the client, *if* we're in a
   state where the protocol allows it (i.e., when canSendStderr is
   true). */
struct TunnelLogger : public Logger
{
    FdSink & to;

    struct State
    {
        bool canSendStderr = false;
        std::vector<std::string> pendingMsgs;
    };

    Sync<State> state_;

    unsigned int clientVersion;

    TunnelLogger(FdSink & to, unsigned int clientVersion)
        : to(to), clientVersion(clientVersion) { }

    void enqueueMsg(const std::string & s)
    {
        auto state(state_.lock());

        if (state->canSendStderr) {
            assert(state->pendingMsgs.empty());
            try {
                to(s);
                to.flush();
            } catch (...) {
                /* Write failed; that means that the other side is
                   gone. */
                state->canSendStderr = false;
                throw;
            }
        } else
            state->pendingMsgs.push_back(s);
    }

    void log(Verbosity lvl, const FormatOrString & fs) override
    {
        if (lvl > verbosity) return;

        StringSink buf;
        buf << STDERR_NEXT << (fs.s + "\n");
        enqueueMsg(*buf.s);
    }

    void logEI(const ErrorInfo & ei) override
    {
        if (ei.level > verbosity) return;

        std::stringstream oss;
        showErrorInfo(oss, ei, false);

        StringSink buf;
        buf << STDERR_NEXT << oss.str();
        enqueueMsg(*buf.s);
    }

    /* startWork() means that we're starting an operation for which we
       want to send out stderr to the client. */
    void startWork()
    {
        auto state(state_.lock());
        state->canSendStderr = true;

        for (auto & msg : state->pendingMsgs)
            to(msg);

        state->pendingMsgs.clear();

        to.flush();
    }

    /* stopWork() means that we're done; stop sending stderr to the
       client. */
    void stopWork(bool success = true, const string & msg = "", unsigned int status = 0)
    {
        auto state(state_.lock());

        state->canSendStderr = false;

        if (success)
            to << STDERR_LAST;
        else {
            to << STDERR_ERROR << msg;
            if (status != 0) to << status;
        }
    }

    void startActivity(ActivityId act, Verbosity lvl, ActivityType type,
        const std::string & s, const Fields & fields, ActivityId parent) override
    {
        if (GET_PROTOCOL_MINOR(clientVersion) < 20) {
            if (!s.empty())
                log(lvl, s + "...");
            return;
        }

        StringSink buf;
        buf << STDERR_START_ACTIVITY << act << lvl << type << s << fields << parent;
        enqueueMsg(*buf.s);
    }

    void stopActivity(ActivityId act) override
    {
        if (GET_PROTOCOL_MINOR(clientVersion) < 20) return;
        StringSink buf;
        buf << STDERR_STOP_ACTIVITY << act;
        enqueueMsg(*buf.s);
    }

    void result(ActivityId act, ResultType type, const Fields & fields) override
    {
        if (GET_PROTOCOL_MINOR(clientVersion) < 20) return;
        StringSink buf;
        buf << STDERR_RESULT << act << type << fields;
        enqueueMsg(*buf.s);
    }
};

struct TunnelSink : Sink
{
    Sink & to;
    TunnelSink(Sink & to) : to(to) { }
    virtual void operator () (const unsigned char * data, size_t len)
    {
        to << STDERR_WRITE;
        writeString(data, len, to);
    }
};

struct TunnelSource : BufferedSource
{
    Source & from;
    BufferedSink & to;
    TunnelSource(Source & from, BufferedSink & to) : from(from), to(to) { }
    size_t readUnbuffered(unsigned char * data, size_t len) override
    {
        to << STDERR_READ << len;
        to.flush();
        size_t n = readString(data, len, from);
        if (n == 0) throw EndOfFile("unexpected end-of-file");
        return n;
    }
};

struct ClientSettings
{
    bool keepFailed;
    bool keepGoing;
    bool tryFallback;
    Verbosity verbosity;
    unsigned int maxBuildJobs;
    time_t maxSilentTime;
    bool verboseBuild;
    unsigned int buildCores;
    bool useSubstitutes;
    StringMap overrides;

    void apply(TrustedFlag trusted)
    {
        settings.keepFailed = keepFailed;
        settings.keepGoing = keepGoing;
        settings.tryFallback = tryFallback;
        nix::verbosity = verbosity;
        settings.maxBuildJobs.assign(maxBuildJobs);
        settings.maxSilentTime = maxSilentTime;
        settings.verboseBuild = verboseBuild;
        settings.buildCores = buildCores;
        settings.useSubstitutes = useSubstitutes;

        for (auto & i : overrides) {
            auto & name(i.first);
            auto & value(i.second);

            auto setSubstituters = [&](Setting<Strings> & res) {
                if (name != res.name && res.aliases.count(name) == 0)
                    return false;
                StringSet trusted = settings.trustedSubstituters;
                for (auto & s : settings.substituters.get())
                    trusted.insert(s);
                Strings subs;
                auto ss = tokenizeString<Strings>(value);
                for (auto & s : ss)
                    if (trusted.count(s))
                        subs.push_back(s);
                    else
                        warn("ignoring untrusted substituter '%s'", s);
                res = subs;
                return true;
            };

            try {
                if (name == "ssh-auth-sock") // obsolete
                    ;
                else if (trusted
                    || name == settings.buildTimeout.name
                    || name == "connect-timeout"
                    || (name == "builders" && value == ""))
                    settings.set(name, value);
                else if (setSubstituters(settings.substituters))
                    ;
                else if (setSubstituters(settings.extraSubstituters))
                    ;
                else
                    warn("ignoring the user-specified setting '%s', because it is a restricted setting and you are not a trusted user", name);
            } catch (UsageError & e) {
                warn(e.what());
            }
        }
    }
};

static void performOp(TunnelLogger * logger, ref<Store> store,
    TrustedFlag trusted, RecursiveFlag recursive, unsigned int clientVersion,
    Source & from, BufferedSink & to, unsigned int op)
{
    switch (op) {

    case wopIsValidPath: {
        auto path = store->parseStorePath(readString(from));
        logger->startWork();
        bool result = store->isValidPath(path);
        logger->stopWork();
        to << result;
        break;
    }

    case wopQueryValidPaths: {
        auto paths = readStorePaths<StorePathSet>(*store, from);
        logger->startWork();
        auto res = store->queryValidPaths(paths);
        logger->stopWork();
        writeStorePaths(*store, to, res);
        break;
    }

    case wopHasSubstitutes: {
        auto path = store->parseStorePath(readString(from));
        logger->startWork();
        StorePathSet paths; // FIXME
        paths.insert(path);
        auto res = store->querySubstitutablePaths(paths);
        logger->stopWork();
        to << (res.count(path) != 0);
        break;
    }

    case wopQuerySubstitutablePaths: {
        auto paths = readStorePaths<StorePathSet>(*store, from);
        logger->startWork();
        auto res = store->querySubstitutablePaths(paths);
        logger->stopWork();
        writeStorePaths(*store, to, res);
        break;
    }

    case wopQueryPathHash: {
        auto path = store->parseStorePath(readString(from));
        logger->startWork();
        auto hash = store->queryPathInfo(path)->narHash;
        logger->stopWork();
        to << hash->to_string(Base16, false);
        break;
    }

    case wopQueryReferences:
    case wopQueryReferrers:
    case wopQueryValidDerivers:
    case wopQueryDerivationOutputs: {
        auto path = store->parseStorePath(readString(from));
        logger->startWork();
        StorePathSet paths;
        if (op == wopQueryReferences)
            for (auto & i : store->queryPathInfo(path)->referencesPossiblyToSelf())
                paths.insert(i);
        else if (op == wopQueryReferrers)
            store->queryReferrers(path, paths);
        else if (op == wopQueryValidDerivers)
            paths = store->queryValidDerivers(path);
        else paths = store->queryDerivationOutputs(path);
        logger->stopWork();
        writeStorePaths(*store, to, paths);
        break;
    }

    case wopQueryDerivationOutputNames: {
        auto path = store->parseStorePath(readString(from));
        logger->startWork();
        auto names = store->readDerivation(path).outputNames();
        logger->stopWork();
        to << names;
        break;
    }

    case wopQueryDerivationOutputMap: {
        auto path = store->parseStorePath(readString(from));
        logger->startWork();
        OutputPathMap outputs = store->queryDerivationOutputMap(path);
        logger->stopWork();
        writeOutputPathMap(*store, to, outputs);
        break;
    }

    case wopQueryDeriver: {
        auto path = store->parseStorePath(readString(from));
        logger->startWork();
        auto info = store->queryPathInfo(path);
        logger->stopWork();
        to << (info->deriver ? store->printStorePath(*info->deriver) : "");
        break;
    }

    case wopQueryPathFromHashPart: {
        auto hashPart = readString(from);
        logger->startWork();
        auto path = store->queryPathFromHashPart(hashPart);
        logger->stopWork();
        to << (path ? store->printStorePath(*path) : "");
        break;
    }

    case wopAddToStore: {
        HashType hashAlgo;
        std::string baseName;
        FileIngestionMethod method;
        {
            bool fixed;
            uint8_t recursive;
            std::string hashAlgoRaw;
            from >> baseName >> fixed /* obsolete */ >> recursive >> hashAlgoRaw;
            if (recursive > (uint8_t) FileIngestionMethod::Recursive)
                throw Error("unsupported FileIngestionMethod with value of %i; you may need to upgrade nix-daemon", recursive);
            method = FileIngestionMethod { recursive };
            /* Compatibility hack. */
            if (!fixed) {
                hashAlgoRaw = "sha256";
                method = FileIngestionMethod::Recursive;
            }
            hashAlgo = parseHashType(hashAlgoRaw);
        }

        StringSink saved;
        TeeSource savedNARSource(from, saved);
        RetrieveRegularNARSink savedRegular { saved };

        if (method == FileIngestionMethod::Recursive) {
            /* Get the entire NAR dump from the client and save it to
               a string so that we can pass it to
               addToStoreFromDump(). */
            ParseSink sink; /* null sink; just parse the NAR */
            parseDump(sink, savedNARSource);
        } else
            parseDump(savedRegular, from);

        logger->startWork();
        if (!savedRegular.regular) throw Error("regular file expected");

        // FIXME: try to stream directly from `from`.
        StringSource dumpSource { *saved.s };
        auto path = store->addToStoreFromDump(dumpSource, baseName, method, hashAlgo);
        logger->stopWork();

        to << store->printStorePath(path);
        break;
    }

    case wopAddTextToStore: {
        string suffix = readString(from);
        string s = readString(from);
        auto refs = readStorePaths<StorePathSet>(*store, from);
        logger->startWork();
        auto path = store->addTextToStore(suffix, s, refs, NoRepair);
        logger->stopWork();
        to << store->printStorePath(path);
        break;
    }

    case wopExportPath: {
        auto path = store->parseStorePath(readString(from));
        readInt(from); // obsolete
        logger->startWork();
        TunnelSink sink(to);
        store->exportPath(path, sink);
        logger->stopWork();
        to << 1;
        break;
    }

    case wopImportPaths: {
        logger->startWork();
        TunnelSource source(from, to);
        auto paths = store->importPaths(source,
            trusted ? NoCheckSigs : CheckSigs);
        logger->stopWork();
        Strings paths2;
        for (auto & i : paths) paths2.push_back(store->printStorePath(i));
        to << paths2;
        break;
    }

    case wopBuildPaths: {
        std::vector<StorePathWithOutputs> drvs;
        for (auto & s : readStrings<Strings>(from))
            drvs.push_back(store->parsePathWithOutputs(s));
        BuildMode mode = bmNormal;
        if (GET_PROTOCOL_MINOR(clientVersion) >= 15) {
            mode = (BuildMode) readInt(from);

            /* Repairing is not atomic, so disallowed for "untrusted"
               clients.  */
            if (mode == bmRepair && !trusted)
                throw Error("repairing is not allowed because you are not in 'trusted-users'");
        }
        logger->startWork();
        store->buildPaths(drvs, mode);
        logger->stopWork();
        to << 1;
        break;
    }

    case wopBuildDerivation: {
        auto drvPath = store->parseStorePath(readString(from));
        BasicDerivation drv;
        readDerivation(from, *store, drv, Derivation::nameFromPath(drvPath));
        BuildMode buildMode = (BuildMode) readInt(from);
        logger->startWork();
        if (!trusted)
            throw Error("you are not privileged to build derivations");
        auto res = store->buildDerivation(drvPath, drv, buildMode);
        logger->stopWork();
        to << res.status << res.errorMsg;
        break;
    }

    case wopEnsurePath: {
        auto path = store->parseStorePath(readString(from));
        logger->startWork();
        store->ensurePath(path);
        logger->stopWork();
        to << 1;
        break;
    }

    case wopAddTempRoot: {
        auto path = store->parseStorePath(readString(from));
        logger->startWork();
        store->addTempRoot(path);
        logger->stopWork();
        to << 1;
        break;
    }

    case wopAddIndirectRoot: {
        Path path = absPath(readString(from));
        logger->startWork();
        store->addIndirectRoot(path);
        logger->stopWork();
        to << 1;
        break;
    }

    case wopSyncWithGC: {
        logger->startWork();
        store->syncWithGC();
        logger->stopWork();
        to << 1;
        break;
    }

    case wopFindRoots: {
        logger->startWork();
        Roots roots = store->findRoots(!trusted);
        logger->stopWork();

        size_t size = 0;
        for (auto & i : roots)
            size += i.second.size();

        to << size;

        for (auto & [target, links] : roots)
            for (auto & link : links)
                to << link << store->printStorePath(target);

        break;
    }

    case wopCollectGarbage: {
        GCOptions options;
        options.action = (GCOptions::GCAction) readInt(from);
        options.pathsToDelete = readStorePaths<StorePathSet>(*store, from);
        from >> options.ignoreLiveness >> options.maxFreed;
        // obsolete fields
        readInt(from);
        readInt(from);
        readInt(from);

        GCResults results;

        logger->startWork();
        if (options.ignoreLiveness)
            throw Error("you are not allowed to ignore liveness");
        store->collectGarbage(options, results);
        logger->stopWork();

        to << results.paths << results.bytesFreed << 0 /* obsolete */;

        break;
    }

    case wopSetOptions: {

        ClientSettings clientSettings;

        clientSettings.keepFailed = readInt(from);
        clientSettings.keepGoing = readInt(from);
        clientSettings.tryFallback = readInt(from);
        clientSettings.verbosity = (Verbosity) readInt(from);
        clientSettings.maxBuildJobs = readInt(from);
        clientSettings.maxSilentTime = readInt(from);
        readInt(from); // obsolete useBuildHook
        clientSettings.verboseBuild = lvlError == (Verbosity) readInt(from);
        readInt(from); // obsolete logType
        readInt(from); // obsolete printBuildTrace
        clientSettings.buildCores = readInt(from);
        clientSettings.useSubstitutes = readInt(from);

        if (GET_PROTOCOL_MINOR(clientVersion) >= 12) {
            unsigned int n = readInt(from);
            for (unsigned int i = 0; i < n; i++) {
                string name = readString(from);
                string value = readString(from);
                clientSettings.overrides.emplace(name, value);
            }
        }

        logger->startWork();

        // FIXME: use some setting in recursive mode. Will need to use
        // non-global variables.
        if (!recursive)
            clientSettings.apply(trusted);

        logger->stopWork();
        break;
    }

    case wopQuerySubstitutablePathInfo: {
        auto path = store->parseStorePath(readString(from));
        logger->startWork();
        SubstitutablePathInfos infos;
        store->querySubstitutablePathInfos({{path, std::nullopt}}, infos);
        logger->stopWork();
        auto i = infos.find(path);
        if (i == infos.end())
            to << 0;
        else {
            to << 1
               << (i->second.deriver ? store->printStorePath(*i->second.deriver) : "");
            writeStorePaths(*store, to, i->second.referencesPossiblyToSelf(path));
            to << i->second.downloadSize
               << i->second.narSize;
        }
        break;
    }

    case wopQuerySubstitutablePathInfos: {
        SubstitutablePathInfos infos;
        StorePathCAMap pathsMap = {};
        if (GET_PROTOCOL_MINOR(clientVersion) < 22) {
            auto paths = readStorePaths<StorePathSet>(*store, from);
            for (auto & path : paths)
                pathsMap.emplace(path, std::nullopt);
        } else
            pathsMap = readStorePathCAMap(*store, from);
        logger->startWork();
        store->querySubstitutablePathInfos(pathsMap, infos);
        logger->stopWork();
        to << infos.size();
        for (auto & i : infos) {
            to << store->printStorePath(i.first)
               << (i.second.deriver ? store->printStorePath(*i.second.deriver) : "");
            writeStorePaths(*store, to, i.second.referencesPossiblyToSelf(i.first));
            to << i.second.downloadSize << i.second.narSize;
        }
        break;
    }

    case wopQueryAllValidPaths: {
        logger->startWork();
        auto paths = store->queryAllValidPaths();
        logger->stopWork();
        writeStorePaths(*store, to, paths);
        break;
    }

    case wopQueryPathInfo: {
        auto path = store->parseStorePath(readString(from));
        std::shared_ptr<const ValidPathInfo> info;
        logger->startWork();
        try {
            info = store->queryPathInfo(path);
        } catch (InvalidPath &) {
            if (GET_PROTOCOL_MINOR(clientVersion) < 17) throw;
        }
        logger->stopWork();
        if (info) {
            if (GET_PROTOCOL_MINOR(clientVersion) >= 17)
                to << 1;
            to << (info->deriver ? store->printStorePath(*info->deriver) : "")
<<<<<<< HEAD
               << info->narHash.to_string(Base16, false);
            writeStorePaths(*store, to, info->referencesPossiblyToSelf());
=======
               << info->narHash->to_string(Base16, false);
            writeStorePaths(*store, to, info->references);
>>>>>>> a3f96258
            to << info->registrationTime << info->narSize;
            if (GET_PROTOCOL_MINOR(clientVersion) >= 16) {
                to << info->ultimate
                   << info->sigs
                   << renderContentAddress(info->ca);
            }
        } else {
            assert(GET_PROTOCOL_MINOR(clientVersion) >= 17);
            to << 0;
        }
        break;
    }

    case wopOptimiseStore:
        logger->startWork();
        store->optimiseStore();
        logger->stopWork();
        to << 1;
        break;

    case wopVerifyStore: {
        bool checkContents, repair;
        from >> checkContents >> repair;
        logger->startWork();
        if (repair && !trusted)
            throw Error("you are not privileged to repair paths");
        bool errors = store->verifyStore(checkContents, (RepairFlag) repair);
        logger->stopWork();
        to << errors;
        break;
    }

    case wopAddSignatures: {
        auto path = store->parseStorePath(readString(from));
        StringSet sigs = readStrings<StringSet>(from);
        logger->startWork();
        if (!trusted)
            throw Error("you are not privileged to add signatures");
        store->addSignatures(path, sigs);
        logger->stopWork();
        to << 1;
        break;
    }

    case wopNarFromPath: {
        auto path = store->parseStorePath(readString(from));
        logger->startWork();
        logger->stopWork();
        dumpPath(store->printStorePath(path), to);
        break;
    }

    case wopAddToStoreNar: {
        bool repair, dontCheckSigs;
        ValidPathInfo info(store->parseStorePath(readString(from)));
        auto deriver = readString(from);
        if (deriver != "")
            info.deriver = store->parseStorePath(deriver);
        info.narHash = Hash(readString(from), htSHA256);
        info.setReferencesPossiblyToSelf(readStorePaths<StorePathSet>(*store, from));
        from >> info.registrationTime >> info.narSize >> info.ultimate;
        info.sigs = readStrings<StringSet>(from);
        info.ca = parseContentAddressOpt(readString(from));
        from >> repair >> dontCheckSigs;
        if (!trusted && dontCheckSigs)
            dontCheckSigs = false;
        if (!trusted)
            info.ultimate = false;

        if (GET_PROTOCOL_MINOR(clientVersion) >= 23) {

            struct FramedSource : Source
            {
                Source & from;
                bool eof = false;
                std::vector<unsigned char> pending;
                size_t pos = 0;

                FramedSource(Source & from) : from(from)
                { }

                ~FramedSource()
                {
                    if (!eof) {
                        while (true) {
                            auto n = readInt(from);
                            if (!n) break;
                            std::vector<unsigned char> data(n);
                            from(data.data(), n);
                        }
                    }
                }

                size_t read(unsigned char * data, size_t len) override
                {
                    if (eof) throw EndOfFile("reached end of FramedSource");

                    if (pos >= pending.size()) {
                        size_t len = readInt(from);
                        if (!len) {
                            eof = true;
                            return 0;
                        }
                        pending = std::vector<unsigned char>(len);
                        pos = 0;
                        from(pending.data(), len);
                    }

                    auto n = std::min(len, pending.size() - pos);
                    memcpy(data, pending.data() + pos, n);
                    pos += n;
                    return n;
                }
            };

            logger->startWork();

            {
                FramedSource source(from);
                store->addToStore(info, source, (RepairFlag) repair,
                    dontCheckSigs ? NoCheckSigs : CheckSigs);
            }

            logger->stopWork();
        }

        else {
            std::unique_ptr<Source> source;
            if (GET_PROTOCOL_MINOR(clientVersion) >= 21)
                source = std::make_unique<TunnelSource>(from, to);
            else {
                StringSink saved;
                TeeSource tee { from, saved };
                ParseSink ether;
                parseDump(ether, tee);
                source = std::make_unique<StringSource>(std::move(*saved.s));
            }

            logger->startWork();

            // FIXME: race if addToStore doesn't read source?
            store->addToStore(info, *source, (RepairFlag) repair,
                dontCheckSigs ? NoCheckSigs : CheckSigs);

            logger->stopWork();
        }

        break;
    }

    case wopQueryMissing: {
        std::vector<StorePathWithOutputs> targets;
        for (auto & s : readStrings<Strings>(from))
            targets.push_back(store->parsePathWithOutputs(s));
        logger->startWork();
        StorePathSet willBuild, willSubstitute, unknown;
        uint64_t downloadSize, narSize;
        store->queryMissing(targets, willBuild, willSubstitute, unknown, downloadSize, narSize);
        logger->stopWork();
        writeStorePaths(*store, to, willBuild);
        writeStorePaths(*store, to, willSubstitute);
        writeStorePaths(*store, to, unknown);
        to << downloadSize << narSize;
        break;
    }

    default:
        throw Error("invalid operation %1%", op);
    }
}

void processConnection(
    ref<Store> store,
    FdSource & from,
    FdSink & to,
    TrustedFlag trusted,
    RecursiveFlag recursive,
    const std::string & userName,
    uid_t userId)
{
    auto monitor = !recursive ? std::make_unique<MonitorFdHup>(from.fd) : nullptr;

    /* Exchange the greeting. */
    unsigned int magic = readInt(from);
    if (magic != WORKER_MAGIC_1) throw Error("protocol mismatch");
    to << WORKER_MAGIC_2 << PROTOCOL_VERSION;
    to.flush();
    unsigned int clientVersion = readInt(from);

    if (clientVersion < 0x10a)
        throw Error("the Nix client version is too old");

    auto tunnelLogger = new TunnelLogger(to, clientVersion);
    auto prevLogger = nix::logger;
    // FIXME
    if (!recursive)
        logger = tunnelLogger;

    unsigned int opCount = 0;

    Finally finally([&]() {
        _isInterrupted = false;
        prevLogger->log(lvlDebug, fmt("%d operations", opCount));
    });

    if (GET_PROTOCOL_MINOR(clientVersion) >= 14 && readInt(from)) {
        auto affinity = readInt(from);
        setAffinityTo(affinity);
    }

    readInt(from); // obsolete reserveSpace

    /* Send startup error messages to the client. */
    tunnelLogger->startWork();

    try {

        /* If we can't accept clientVersion, then throw an error
           *here* (not above). */

#if 0
        /* Prevent users from doing something very dangerous. */
        if (geteuid() == 0 &&
            querySetting("build-users-group", "") == "")
            throw Error("if you run 'nix-daemon' as root, then you MUST set 'build-users-group'!");
#endif

        store->createUser(userName, userId);

        tunnelLogger->stopWork();
        to.flush();

        /* Process client requests. */
        while (true) {
            WorkerOp op;
            try {
                op = (WorkerOp) readInt(from);
            } catch (Interrupted & e) {
                break;
            } catch (EndOfFile & e) {
                break;
            }

            opCount++;

            try {
                performOp(tunnelLogger, store, trusted, recursive, clientVersion, from, to, op);
            } catch (Error & e) {
                /* If we're not in a state where we can send replies, then
                   something went wrong processing the input of the
                   client.  This can happen especially if I/O errors occur
                   during addTextToStore() / importPath().  If that
                   happens, just send the error message and exit. */
                bool errorAllowed = tunnelLogger->state_.lock()->canSendStderr;
                tunnelLogger->stopWork(false, e.msg(), e.status);
                if (!errorAllowed) throw;
            } catch (std::bad_alloc & e) {
                tunnelLogger->stopWork(false, "Nix daemon out of memory", 1);
                throw;
            }

            to.flush();

            assert(!tunnelLogger->state_.lock()->canSendStderr);
        };

    } catch (std::exception & e) {
        tunnelLogger->stopWork(false, e.what(), 1);
        to.flush();
        return;
    }
}

}<|MERGE_RESOLUTION|>--- conflicted
+++ resolved
@@ -638,13 +638,8 @@
             if (GET_PROTOCOL_MINOR(clientVersion) >= 17)
                 to << 1;
             to << (info->deriver ? store->printStorePath(*info->deriver) : "")
-<<<<<<< HEAD
-               << info->narHash.to_string(Base16, false);
+               << info->narHash->to_string(Base16, false);
             writeStorePaths(*store, to, info->referencesPossiblyToSelf());
-=======
-               << info->narHash->to_string(Base16, false);
-            writeStorePaths(*store, to, info->references);
->>>>>>> a3f96258
             to << info->registrationTime << info->narSize;
             if (GET_PROTOCOL_MINOR(clientVersion) >= 16) {
                 to << info->ultimate
