--- conflicted
+++ resolved
@@ -1902,7 +1902,13 @@
 
         std::optional<StorePath> expectedStorePath;
         if (expectedHash)
-            expectedStorePath = state.store->makeFixedOutputPath(method, *expectedHash, name);
+            expectedStorePath = state.store->makeFixedOutputPath(name, FixedOutputInfo {
+                {
+                    .method = method,
+                    .hash = *expectedHash,
+                },
+                {},
+            });
 
         Path dstPath;
         if (!expectedHash || !state.store->isValidPath(*expectedStorePath)) {
@@ -1916,28 +1922,7 @@
 
         mkString(v, dstPath, {dstPath});
 
-<<<<<<< HEAD
-    std::optional<StorePath> expectedStorePath;
-    if (expectedHash)
-        expectedStorePath = state.store->makeFixedOutputPath(name, FixedOutputInfo {
-            {
-                .method = method,
-                .hash = *expectedHash,
-            },
-            {},
-        });
-    Path dstPath;
-    if (!expectedHash || !state.store->isValidPath(*expectedStorePath)) {
-        dstPath = state.store->printStorePath(settings.readOnlyMode
-            ? state.store->computeStorePathForPath(name, path, method, htSHA256, filter).first
-            : state.store->addToStore(name, path, method, htSHA256, filter, state.repair));
-        if (expectedHash && expectedStorePath != state.store->parseStorePath(dstPath))
-            throw Error("store path mismatch in (possibly filtered) path added from '%s'", path);
-    } else
-        dstPath = state.store->printStorePath(*expectedStorePath);
-=======
         state.allowPath(dstPath);
->>>>>>> 01e9f046
 
     } catch (Error & e) {
         e.addTrace(pos, "while adding path '%s'", path);
