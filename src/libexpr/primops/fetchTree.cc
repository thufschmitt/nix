#include "primops.hh"
#include "eval-inline.hh"
#include "store-api.hh"
#include "fetchers.hh"
#include "filetransfer.hh"
#include "registry.hh"

#include <ctime>
#include <iomanip>

namespace nix {

void emitTreeAttrs(
    EvalState & state,
    const fetchers::Tree & tree,
    const fetchers::Input & input,
    Value & v)
{
    assert(input.isImmutable());

    state.mkAttrs(v, 8);

    auto storePath = state.store->printStorePath(tree.storePath);

    mkString(*state.allocAttr(v, state.sOutPath), storePath, PathSet({storePath}));

    // FIXME: support arbitrary input attributes.

    auto narHash = input.getNarHash();
    assert(narHash);
    mkString(*state.allocAttr(v, state.symbols.create("narHash")),
<<<<<<< HEAD
        narHash->to_string(SRI));
=======
        tree.info.narHash.to_string(SRI, true));
>>>>>>> 29542865

    if (auto rev = input.getRev()) {
        mkString(*state.allocAttr(v, state.symbols.create("rev")), rev->gitRev());
        mkString(*state.allocAttr(v, state.symbols.create("shortRev")), rev->gitShortRev());
    }

    if (auto revCount = input.getRevCount())
        mkInt(*state.allocAttr(v, state.symbols.create("revCount")), *revCount);

    if (auto lastModified = input.getLastModified()) {
        mkInt(*state.allocAttr(v, state.symbols.create("lastModified")), *lastModified);
        mkString(*state.allocAttr(v, state.symbols.create("lastModifiedDate")),
            fmt("%s", std::put_time(std::gmtime(&*lastModified), "%Y%m%d%H%M%S")));
    }

    v.attrs->sort();
}

static void prim_fetchTree(EvalState & state, const Pos & pos, Value * * args, Value & v)
{
    settings.requireExperimentalFeature("flakes");

    fetchers::Input input;
    PathSet context;

    state.forceValue(*args[0]);

    if (args[0]->type == tAttrs) {
        state.forceAttrs(*args[0], pos);

        fetchers::Attrs attrs;

        for (auto & attr : *args[0]->attrs) {
            state.forceValue(*attr.value);
            if (attr.value->type == tString)
                attrs.emplace(attr.name, attr.value->string.s);
            else if (attr.value->type == tBool)
                attrs.emplace(attr.name, fetchers::Explicit<bool>{attr.value->boolean});
            else if (attr.value->type == tInt)
                attrs.emplace(attr.name, attr.value->integer);
            else
                throw TypeError("fetchTree argument '%s' is %s while a string, Boolean or integer is expected",
                    attr.name, showType(*attr.value));
        }

        if (!attrs.count("type"))
            throw Error({
                .hint = hintfmt("attribute 'type' is missing in call to 'fetchTree'"),
                .nixCode = NixCode { .errPos = pos }
            });

        input = fetchers::Input::fromAttrs(std::move(attrs));
    } else
        input = fetchers::Input::fromURL(state.coerceToString(pos, *args[0], context, false, false));

    if (!evalSettings.pureEval && !input.isDirect())
        input = lookupInRegistries(state.store, input).first;

    if (evalSettings.pureEval && !input.isImmutable())
        throw Error("in pure evaluation mode, 'fetchTree' requires an immutable input, at %s", pos);

    auto [tree, input2] = input.fetch(state.store);

    if (state.allowedPaths)
        state.allowedPaths->insert(tree.actualPath);

    emitTreeAttrs(state, tree, input2, v);
}

static RegisterPrimOp r("fetchTree", 1, prim_fetchTree);

static void fetch(EvalState & state, const Pos & pos, Value * * args, Value & v,
    const string & who, bool unpack, std::string name)
{
    std::optional<std::string> url;
    std::optional<Hash> expectedHash;

    state.forceValue(*args[0]);

    if (args[0]->type == tAttrs) {

        state.forceAttrs(*args[0], pos);

        for (auto & attr : *args[0]->attrs) {
            string n(attr.name);
            if (n == "url")
                url = state.forceStringNoCtx(*attr.value, *attr.pos);
            else if (n == "sha256")
                expectedHash = newHashAllowEmpty(state.forceStringNoCtx(*attr.value, *attr.pos), htSHA256);
            else if (n == "name")
                name = state.forceStringNoCtx(*attr.value, *attr.pos);
            else
                throw EvalError({
                    .hint = hintfmt("unsupported argument '%s' to '%s'", attr.name, who),
                    .nixCode = NixCode { .errPos = *attr.pos }
                });
            }

        if (!url)
            throw EvalError({
                .hint = hintfmt("'url' argument required"),
                .nixCode = NixCode { .errPos = pos }
            });
    } else
        url = state.forceStringNoCtx(*args[0], pos);

    url = resolveUri(*url);

    state.checkURI(*url);

    if (name == "")
        name = baseNameOf(*url);

    if (evalSettings.pureEval && !expectedHash)
        throw Error("in pure evaluation mode, '%s' requires a 'sha256' argument", who);

    auto storePath =
        unpack
        ? fetchers::downloadTarball(state.store, *url, name, (bool) expectedHash).first.storePath
        : fetchers::downloadFile(state.store, *url, name, (bool) expectedHash).storePath;

    auto path = state.store->toRealPath(storePath);

    if (expectedHash) {
        auto hash = unpack
            ? state.store->queryPathInfo(storePath)->narHash
            : hashFile(htSHA256, path);
        if (hash != *expectedHash)
            throw Error((unsigned int) 102, "hash mismatch in file downloaded from '%s':\n  wanted: %s\n  got:    %s",
                *url, expectedHash->to_string(Base32, true), hash.to_string(Base32, true));
    }

    if (state.allowedPaths)
        state.allowedPaths->insert(path);

    mkString(v, path, PathSet({path}));
}

static void prim_fetchurl(EvalState & state, const Pos & pos, Value * * args, Value & v)
{
    fetch(state, pos, args, v, "fetchurl", false, "");
}

static void prim_fetchTarball(EvalState & state, const Pos & pos, Value * * args, Value & v)
{
    fetch(state, pos, args, v, "fetchTarball", true, "source");
}

static RegisterPrimOp r2("__fetchurl", 1, prim_fetchurl);
static RegisterPrimOp r3("fetchTarball", 1, prim_fetchTarball);

}<|MERGE_RESOLUTION|>--- conflicted
+++ resolved
@@ -29,11 +29,7 @@
     auto narHash = input.getNarHash();
     assert(narHash);
     mkString(*state.allocAttr(v, state.symbols.create("narHash")),
-<<<<<<< HEAD
-        narHash->to_string(SRI));
-=======
-        tree.info.narHash.to_string(SRI, true));
->>>>>>> 29542865
+        narHash->to_string(SRI, true));
 
     if (auto rev = input.getRev()) {
         mkString(*state.allocAttr(v, state.symbols.create("rev")), rev->gitRev());
