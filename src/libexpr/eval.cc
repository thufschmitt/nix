#include "eval.hh"
#include "hash.hh"
#include "types.hh"
#include "util.hh"
#include "store-api.hh"
#include "derivations.hh"
#include "globals.hh"
#include "eval-inline.hh"
#include "filetransfer.hh"
#include "json.hh"
#include "function-trace.hh"

#include <algorithm>
#include <chrono>
#include <cstring>
#include <unistd.h>
#include <sys/time.h>
#include <sys/resource.h>
#include <iostream>
#include <fstream>

#include <sys/resource.h>

#if HAVE_BOEHMGC

#define GC_INCLUDE_NEW

#include <gc/gc.h>
#include <gc/gc_cpp.h>

#include <boost/coroutine2/coroutine.hpp>
#include <boost/coroutine2/protected_fixedsize_stack.hpp>
#include <boost/context/stack_context.hpp>

#endif

namespace nix {


static char * allocString(size_t size)
{
    char * t;
#if HAVE_BOEHMGC
    t = (char *) GC_MALLOC_ATOMIC(size);
#else
    t = malloc(size);
#endif
    if (!t) throw std::bad_alloc();
    return t;
}


static char * dupString(const char * s)
{
    char * t;
#if HAVE_BOEHMGC
    t = GC_STRDUP(s);
#else
    t = strdup(s);
#endif
    if (!t) throw std::bad_alloc();
    return t;
}


// When there's no need to write to the string, we can optimize away empty
// string allocations.
// This function handles makeImmutableStringWithLen(null, 0) by returning the
// empty string.
static const char * makeImmutableStringWithLen(const char * s, size_t size)
{
    char * t;
    if (size == 0)
        return "";
#if HAVE_BOEHMGC
    t = GC_STRNDUP(s, size);
#else
    t = strndup(s, size);
#endif
    if (!t) throw std::bad_alloc();
    return t;
}

static inline const char * makeImmutableString(std::string_view s) {
    return makeImmutableStringWithLen(s.data(), s.size());
}


RootValue allocRootValue(Value * v)
{
#if HAVE_BOEHMGC
    return std::allocate_shared<Value *>(traceable_allocator<Value *>(), v);
#else
    return std::make_shared<Value *>(v);
#endif
}


void Value::print(const SymbolTable & symbols, std::ostream & str,
    std::set<const void *> * seen) const
{
    checkInterrupt();

    switch (internalType) {
    case tInt:
        str << integer;
        break;
    case tBool:
        str << (boolean ? "true" : "false");
        break;
    case tString:
        str << "\"";
        for (const char * i = string.s; *i; i++)
            if (*i == '\"' || *i == '\\') str << "\\" << *i;
            else if (*i == '\n') str << "\\n";
            else if (*i == '\r') str << "\\r";
            else if (*i == '\t') str << "\\t";
            else if (*i == '$' && *(i+1) == '{') str << "\\" << *i;
            else str << *i;
        str << "\"";
        break;
    case tPath:
        str << path; // !!! escaping?
        break;
    case tNull:
        str << "null";
        break;
    case tAttrs: {
        if (seen && !attrs->empty() && !seen->insert(attrs).second)
            str << "«repeated»";
        else {
            str << "{ ";
            for (auto & i : attrs->lexicographicOrder(symbols)) {
                str << symbols[i->name] << " = ";
                i->value->print(symbols, str, seen);
                str << "; ";
            }
            str << "}";
        }
        break;
    }
    case tList1:
    case tList2:
    case tListN:
        if (seen && listSize() && !seen->insert(listElems()).second)
            str << "«repeated»";
        else {
            str << "[ ";
            for (auto v2 : listItems()) {
                v2->print(symbols, str, seen);
                str << " ";
            }
            str << "]";
        }
        break;
    case tThunk:
    case tApp:
        str << "<CODE>";
        break;
    case tLambda:
        str << "<LAMBDA>";
        break;
    case tPrimOp:
        str << "<PRIMOP>";
        break;
    case tPrimOpApp:
        str << "<PRIMOP-APP>";
        break;
    case tExternal:
        str << *external;
        break;
    case tFloat:
        str << fpoint;
        break;
    default:
        abort();
    }
}


void Value::print(const SymbolTable & symbols, std::ostream & str, bool showRepeated) const
{
    std::set<const void *> seen;
    print(symbols, str, showRepeated ? nullptr : &seen);
}


std::string printValue(const EvalState & state, const Value & v)
{
    std::ostringstream out;
    v.print(state.symbols, out);
    return out.str();
}


const Value * getPrimOp(const Value &v) {
    const Value * primOp = &v;
    while (primOp->isPrimOpApp()) {
        primOp = primOp->primOpApp.left;
    }
    assert(primOp->isPrimOp());
    return primOp;
}

std::string_view showType(ValueType type)
{
    switch (type) {
        case nInt: return "an integer";
        case nBool: return "a Boolean";
        case nString: return "a string";
        case nPath: return "a path";
        case nNull: return "null";
        case nAttrs: return "a set";
        case nList: return "a list";
        case nFunction: return "a function";
        case nExternal: return "an external value";
        case nFloat: return "a float";
        case nThunk: return "a thunk";
    }
    abort();
}


std::string showType(const Value & v)
{
    switch (v.internalType) {
        case tString: return v.string.context ? "a string with context" : "a string";
        case tPrimOp:
            return fmt("the built-in function '%s'", std::string(v.primOp->name));
        case tPrimOpApp:
            return fmt("the partially applied built-in function '%s'", std::string(getPrimOp(v)->primOp->name));
        case tExternal: return v.external->showType();
        case tThunk: return "a thunk";
        case tApp: return "a function application";
        case tBlackhole: return "a black hole";
    default:
        return std::string(showType(v.type()));
    }
}

PosIdx Value::determinePos(const PosIdx pos) const
{
    switch (internalType) {
        case tAttrs: return attrs->pos;
        case tLambda: return lambda.fun->pos;
        case tApp: return app.left->determinePos(pos);
        default: return pos;
    }
}

bool Value::isTrivial() const
{
    return
        internalType != tApp
        && internalType != tPrimOpApp
        && (internalType != tThunk
            || (dynamic_cast<ExprAttrs *>(thunk.expr)
                && ((ExprAttrs *) thunk.expr)->dynamicAttrs.empty())
            || dynamic_cast<ExprLambda *>(thunk.expr)
            || dynamic_cast<ExprList *>(thunk.expr));
}


#if HAVE_BOEHMGC
/* Called when the Boehm GC runs out of memory. */
static void * oomHandler(size_t requested)
{
    /* Convert this to a proper C++ exception. */
    throw std::bad_alloc();
}

class BoehmGCStackAllocator : public StackAllocator {
    boost::coroutines2::protected_fixedsize_stack stack {
        // We allocate 8 MB, the default max stack size on NixOS.
        // A smaller stack might be quicker to allocate but reduces the stack
        // depth available for source filter expressions etc.
        std::max(boost::context::stack_traits::default_size(), static_cast<std::size_t>(8 * 1024 * 1024))
    };

    // This is specific to boost::coroutines2::protected_fixedsize_stack.
    // The stack protection page is included in sctx.size, so we have to
    // subtract one page size from the stack size.
    std::size_t pfss_usable_stack_size(boost::context::stack_context &sctx) {
        return sctx.size - boost::context::stack_traits::page_size();
    }

  public:
    boost::context::stack_context allocate() override {
        auto sctx = stack.allocate();

        // Stacks generally start at a high address and grow to lower addresses.
        // Architectures that do the opposite are rare; in fact so rare that
        // boost_routine does not implement it.
        // So we subtract the stack size.
        GC_add_roots(static_cast<char *>(sctx.sp) - pfss_usable_stack_size(sctx), sctx.sp);
        return sctx;
    }

    void deallocate(boost::context::stack_context sctx) override {
        GC_remove_roots(static_cast<char *>(sctx.sp) - pfss_usable_stack_size(sctx), sctx.sp);
        stack.deallocate(sctx);
    }

};

static BoehmGCStackAllocator boehmGCStackAllocator;

#endif


static Symbol getName(const AttrName & name, EvalState & state, Env & env)
{
    if (name.symbol) {
        return name.symbol;
    } else {
        Value nameValue;
        name.expr->eval(state, env, nameValue);
        state.forceStringNoCtx(nameValue, noPos, "while evaluating an attribute name");
        return state.symbols.create(nameValue.string.s);
    }
}


static bool gcInitialised = false;

void initGC()
{
    if (gcInitialised) return;

#if HAVE_BOEHMGC
    /* Initialise the Boehm garbage collector. */

    /* Don't look for interior pointers. This reduces the odds of
       misdetection a bit. */
    GC_set_all_interior_pointers(0);

    /* We don't have any roots in data segments, so don't scan from
       there. */
    GC_set_no_dls(1);

    GC_INIT();

    GC_set_oom_fn(oomHandler);

    StackAllocator::defaultAllocator = &boehmGCStackAllocator;

    /* Set the initial heap size to something fairly big (25% of
       physical RAM, up to a maximum of 384 MiB) so that in most cases
       we don't need to garbage collect at all.  (Collection has a
       fairly significant overhead.)  The heap size can be overridden
       through libgc's GC_INITIAL_HEAP_SIZE environment variable.  We
       should probably also provide a nix.conf setting for this.  Note
       that GC_expand_hp() causes a lot of virtual, but not physical
       (resident) memory to be allocated.  This might be a problem on
       systems that don't overcommit. */
    if (!getEnv("GC_INITIAL_HEAP_SIZE")) {
        size_t size = 32 * 1024 * 1024;
#if HAVE_SYSCONF && defined(_SC_PAGESIZE) && defined(_SC_PHYS_PAGES)
        size_t maxSize = 384 * 1024 * 1024;
        long pageSize = sysconf(_SC_PAGESIZE);
        long pages = sysconf(_SC_PHYS_PAGES);
        if (pageSize != -1)
            size = (pageSize * pages) / 4; // 25% of RAM
        if (size > maxSize) size = maxSize;
#endif
        debug(format("setting initial heap size to %1% bytes") % size);
        GC_expand_hp(size);
    }

#endif

    gcInitialised = true;
}


/* Very hacky way to parse $NIX_PATH, which is colon-separated, but
   can contain URLs (e.g. "nixpkgs=https://bla...:foo=https://"). */
static Strings parseNixPath(const std::string & s)
{
    Strings res;

    auto p = s.begin();

    while (p != s.end()) {
        auto start = p;
        auto start2 = p;

        while (p != s.end() && *p != ':') {
            if (*p == '=') start2 = p + 1;
            ++p;
        }

        if (p == s.end()) {
            if (p != start) res.push_back(std::string(start, p));
            break;
        }

        if (*p == ':') {
            if (isUri(std::string(start2, s.end()))) {
                ++p;
                while (p != s.end() && *p != ':') ++p;
            }
            res.push_back(std::string(start, p));
            if (p == s.end()) break;
        }

        ++p;
    }

    return res;
}


EvalState::EvalState(
    const Strings & _searchPath,
    ref<Store> store,
    std::shared_ptr<Store> buildStore)
    : sWith(symbols.create("<with>"))
    , sOutPath(symbols.create("outPath"))
    , sDrvPath(symbols.create("drvPath"))
    , sType(symbols.create("type"))
    , sMeta(symbols.create("meta"))
    , sName(symbols.create("name"))
    , sValue(symbols.create("value"))
    , sSystem(symbols.create("system"))
    , sOverrides(symbols.create("__overrides"))
    , sOutputs(symbols.create("outputs"))
    , sOutputName(symbols.create("outputName"))
    , sIgnoreNulls(symbols.create("__ignoreNulls"))
    , sFile(symbols.create("file"))
    , sLine(symbols.create("line"))
    , sColumn(symbols.create("column"))
    , sFunctor(symbols.create("__functor"))
    , sToString(symbols.create("__toString"))
    , sRight(symbols.create("right"))
    , sWrong(symbols.create("wrong"))
    , sStructuredAttrs(symbols.create("__structuredAttrs"))
    , sBuilder(symbols.create("builder"))
    , sArgs(symbols.create("args"))
    , sContentAddressed(symbols.create("__contentAddressed"))
    , sImpure(symbols.create("__impure"))
    , sOutputHash(symbols.create("outputHash"))
    , sOutputHashAlgo(symbols.create("outputHashAlgo"))
    , sOutputHashMode(symbols.create("outputHashMode"))
    , sRecurseForDerivations(symbols.create("recurseForDerivations"))
    , sDescription(symbols.create("description"))
    , sSelf(symbols.create("self"))
    , sEpsilon(symbols.create(""))
    , sStartSet(symbols.create("startSet"))
    , sOperator(symbols.create("operator"))
    , sKey(symbols.create("key"))
    , sPath(symbols.create("path"))
    , sPrefix(symbols.create("prefix"))
    , repair(NoRepair)
    , emptyBindings(0)
    , store(store)
    , buildStore(buildStore ? buildStore : store)
    , regexCache(makeRegexCache())
#if HAVE_BOEHMGC
    , valueAllocCache(std::allocate_shared<void *>(traceable_allocator<void *>(), nullptr))
    , env1AllocCache(std::allocate_shared<void *>(traceable_allocator<void *>(), nullptr))
#else
    , valueAllocCache(std::make_shared<void *>(nullptr))
    , env1AllocCache(std::make_shared<void *>(nullptr))
#endif
    , baseEnv(allocEnv(128))
    , staticBaseEnv(false, 0)
{
    countCalls = getEnv("NIX_COUNT_CALLS").value_or("0") != "0";

    assert(gcInitialised);

    static_assert(sizeof(Env) <= 16, "environment must be <= 16 bytes");

    /* Initialise the Nix expression search path. */
    if (!evalSettings.pureEval) {
        for (auto & i : _searchPath) addToSearchPath(i);
        for (auto & i : evalSettings.nixPath.get()) addToSearchPath(i);
    }

    if (evalSettings.restrictEval || evalSettings.pureEval) {
        allowedPaths = PathSet();

        for (auto & i : searchPath) {
            auto r = resolveSearchPathElem(i);
            if (!r.first) continue;

            auto path = r.second;

            if (store->isInStore(r.second)) {
                try {
                    StorePathSet closure;
                    store->computeFSClosure(store->toStorePath(r.second).first, closure);
                    for (auto & path : closure)
                        allowPath(path);
                } catch (InvalidPath &) {
                    allowPath(r.second);
                }
            } else
                allowPath(r.second);
        }
    }

    createBaseEnv();
}


EvalState::~EvalState()
{
}


<<<<<<< HEAD
void EvalState::requireExperimentalFeatureOnEvaluation(
    const ExperimentalFeature & feature,
    const std::string_view fName,
    const Pos & pos)
{
    if (!settings.isExperimentalFeatureEnabled(feature)) {
        throw EvalError({
            .msg = hintfmt(
                "cannot call '%2%' because experimental Nix feature '%1%' is disabled. You can enable it via '--extra-experimental-features %1%'.",
                feature,
                fName
            ),
            .errPos = pos
        });
    }
}

=======
>>>>>>> 35393dc2
void EvalState::allowPath(const Path & path)
{
    if (allowedPaths)
        allowedPaths->insert(path);
}

void EvalState::allowPath(const StorePath & storePath)
{
    if (allowedPaths)
        allowedPaths->insert(store->toRealPath(storePath));
}

void EvalState::allowAndSetStorePathString(const StorePath &storePath, Value & v)
{
    allowPath(storePath);

    auto path = store->printStorePath(storePath);
    v.mkString(path, PathSet({path}));
}

Path EvalState::checkSourcePath(const Path & path_)
{
    if (!allowedPaths) return path_;

    auto i = resolvedPaths.find(path_);
    if (i != resolvedPaths.end())
        return i->second;

    bool found = false;

    /* First canonicalize the path without symlinks, so we make sure an
     * attacker can't append ../../... to a path that would be in allowedPaths
     * and thus leak symlink targets.
     */
    Path abspath = canonPath(path_);

    if (hasPrefix(abspath, corepkgsPrefix)) return abspath;

    for (auto & i : *allowedPaths) {
        if (isDirOrInDir(abspath, i)) {
            found = true;
            break;
        }
    }

    if (!found) {
        auto modeInformation = evalSettings.pureEval
            ? "in pure eval mode (use '--impure' to override)"
            : "in restricted mode";
        throw RestrictedPathError("access to absolute path '%1%' is forbidden %2%", abspath, modeInformation);
    }

    /* Resolve symlinks. */
    debug(format("checking access to '%s'") % abspath);
    Path path = canonPath(abspath, true);

    for (auto & i : *allowedPaths) {
        if (isDirOrInDir(path, i)) {
            resolvedPaths[path_] = path;
            return path;
        }
    }

    throw RestrictedPathError("access to canonical path '%1%' is forbidden in restricted mode", path);
}


void EvalState::checkURI(const std::string & uri)
{
    if (!evalSettings.restrictEval) return;

    /* 'uri' should be equal to a prefix, or in a subdirectory of a
       prefix. Thus, the prefix https://github.co does not permit
       access to https://github.com. Note: this allows 'http://' and
       'https://' as prefixes for any http/https URI. */
    for (auto & prefix : evalSettings.allowedUris.get())
        if (uri == prefix ||
            (uri.size() > prefix.size()
            && prefix.size() > 0
            && hasPrefix(uri, prefix)
            && (prefix[prefix.size() - 1] == '/' || uri[prefix.size()] == '/')))
            return;

    /* If the URI is a path, then check it against allowedPaths as
       well. */
    if (hasPrefix(uri, "/")) {
        checkSourcePath(uri);
        return;
    }

    if (hasPrefix(uri, "file://")) {
        checkSourcePath(std::string(uri, 7));
        return;
    }

    throw RestrictedPathError("access to URI '%s' is forbidden in restricted mode", uri);
}


Path EvalState::toRealPath(const Path & path, const PathSet & context)
{
    // FIXME: check whether 'path' is in 'context'.
    return
        !context.empty() && store->isInStore(path)
        ? store->toRealPath(path)
        : path;
}


Value * EvalState::addConstant(const std::string & name, Value & v)
{
    Value * v2 = allocValue();
    *v2 = v;
    addConstant(name, v2);
    return v2;
}


void EvalState::addConstant(const std::string & name, Value * v)
{
    staticBaseEnv.vars.emplace_back(symbols.create(name), baseEnvDispl);
    baseEnv.values[baseEnvDispl++] = v;
    auto name2 = name.substr(0, 2) == "__" ? name.substr(2) : name;
    baseEnv.values[0]->attrs->push_back(Attr(symbols.create(name2), v));
}


Value * EvalState::addPrimOp(const std::string & name,
    size_t arity, PrimOpFun primOp)
{
<<<<<<< HEAD
    return addPrimOp(PrimOp { .fun = primOp, .arity = arity, .name = symbols.create(name) });
=======
    auto name2 = name.substr(0, 2) == "__" ? name.substr(2) : name;
    auto sym = symbols.create(name2);

    /* Hack to make constants lazy: turn them into a application of
       the primop to a dummy value. */
    if (arity == 0) {
        auto vPrimOp = allocValue();
        vPrimOp->mkPrimOp(new PrimOp { .fun = primOp, .arity = 1, .name = name2 });
        Value v;
        v.mkApp(vPrimOp, vPrimOp);
        return addConstant(name, v);
    }

    Value * v = allocValue();
    v->mkPrimOp(new PrimOp { .fun = primOp, .arity = arity, .name = name2 });
    staticBaseEnv.vars.emplace_back(symbols.create(name), baseEnvDispl);
    baseEnv.values[baseEnvDispl++] = v;
    baseEnv.values[0]->attrs->push_back(Attr(sym, v));
    return v;
>>>>>>> 35393dc2
}


Value * EvalState::addPrimOp(PrimOp && primOp)
{
    /* Hack to make constants lazy: turn them into a application of
       the primop to a dummy value. */
    if (primOp.arity == 0) {
        primOp.arity = 1;
        auto vPrimOp = allocValue();
        vPrimOp->mkPrimOp(new PrimOp(primOp));
        Value v;
        v.mkApp(vPrimOp, vPrimOp);
        return addConstant(primOp.name, v);
    }

    auto envName = symbols.create(primOp.name);
    if (hasPrefix(primOp.name, "__"))
        primOp.name = primOp.name.substr(2);

    Value * v = allocValue();
    v->mkPrimOp(new PrimOp(primOp));
    staticBaseEnv.vars.emplace_back(envName, baseEnvDispl);
    baseEnv.values[baseEnvDispl++] = v;
    baseEnv.values[0]->attrs->push_back(Attr(symbols.create(primOp.name), v));
    return v;
}


Value & EvalState::getBuiltin(const std::string & name)
{
    return *baseEnv.values[0]->attrs->find(symbols.create(name))->value;
}


std::optional<EvalState::Doc> EvalState::getDoc(Value & v)
{
    if (v.isPrimOp()) {
        auto v2 = &v;
        if (v2->primOp->doc)
            return Doc {
                .pos = {},
                .name = v2->primOp->name,
                .arity = v2->primOp->arity,
                .args = v2->primOp->args,
                .doc = v2->primOp->doc,
            };
    }
    return {};
}


/* Every "format" object (even temporary) takes up a few hundred bytes
   of stack space, which is a real killer in the recursive
   evaluator.  So here are some helper functions for throwing
   exceptions. */

<<<<<<< HEAD
LocalNoInlineNoReturn(void throwTypeErrorWithTrace(
            const Pos & pos,
            const char * s,
            const std::string_view & s2,
            const Symbol & sym,
            const Pos & p2,
            const std::string_view & s3))
=======
void EvalState::throwEvalError(const PosIdx pos, const char * s) const
{
    throw EvalError({
        .msg = hintfmt(s),
        .errPos = positions[pos]
    });
}

void EvalState::throwTypeError(const PosIdx pos, const char * s, const Value & v) const
{
    throw TypeError({
        .msg = hintfmt(s, showType(v)),
        .errPos = positions[pos]
    });
}

void EvalState::throwEvalError(const char * s, const std::string & s2) const
>>>>>>> 35393dc2
{
    auto e = TypeError(ErrorInfo {
        .msg = hintfmt(s, s2, sym),
        .errPos = pos,
    });
    e.addTrace(p2, s3);
    throw e;
}

<<<<<<< HEAD
LocalNoInlineNoReturn(void throwTypeErrorWithTrace(
            const Pos & pos,
            const Suggestions & suggestions,
            const char * s,
            const std::string_view & s2,
            const Symbol & sym,
            const Pos & p2,
            const std::string_view & s3))
{
    auto e = TypeError(ErrorInfo {
        .msg = hintfmt(s, s2, sym),
        .errPos = pos,
        .suggestions = suggestions
=======
void EvalState::throwEvalError(const PosIdx pos, const Suggestions & suggestions, const char * s,
    const std::string & s2) const
{
    throw EvalError(ErrorInfo {
        .msg = hintfmt(s, s2),
        .errPos = positions[pos],
        .suggestions = suggestions,
>>>>>>> 35393dc2
    });
    e.addTrace(p2, s3);
    throw e;
}

<<<<<<< HEAD
LocalNoInlineNoReturn(void throwTypeErrorWithTrace(const char * s, const std::string & s2, const Pos & p2, const std::string_view s3))
=======
void EvalState::throwEvalError(const PosIdx pos, const char * s, const std::string & s2) const
>>>>>>> 35393dc2
{
    auto e = TypeError(ErrorInfo {
        .msg = hintfmt(s, s2),
<<<<<<< HEAD
=======
        .errPos = positions[pos]
>>>>>>> 35393dc2
    });
    e.addTrace(p2, s3);
    throw e;
}

<<<<<<< HEAD
LocalNoInlineNoReturn(void throwEvalErrorWithTrace(const char * s, const std::string & s2, const Pos & p2, const std::string_view s3))
=======
void EvalState::throwEvalError(const char * s, const std::string & s2, const std::string & s3) const
>>>>>>> 35393dc2
{
    auto e = EvalError(ErrorInfo {
        .msg = hintfmt(s, s2),
    });
    e.addTrace(p2, s3);
    throw e;
}

<<<<<<< HEAD
LocalNoInlineNoReturn(void throwEvalErrorWithTrace(const char * s, const std::string_view & s2, const std::string_view & s3, const Pos & p2, const std::string_view s4))
=======
void EvalState::throwEvalError(const PosIdx pos, const char * s, const std::string & s2,
    const std::string & s3) const
>>>>>>> 35393dc2
{
    auto e = EvalError(ErrorInfo {
        .msg = hintfmt(s, s2, s3),
<<<<<<< HEAD
=======
        .errPos = positions[pos]
>>>>>>> 35393dc2
    });
    e.addTrace(p2, s4);
    throw e;
}

<<<<<<< HEAD
LocalNoInlineNoReturn(void throwEvalError(const Pos & pos, const Suggestions & suggestions, const char * s, const std::string & s2))
{
    throw EvalError(ErrorInfo {
        .msg = hintfmt(s, s2),
        .errPos = pos,
        .suggestions = suggestions,
    });
}

LocalNoInlineNoReturn(void throwEvalError(const Pos & pos, const char * s, const Value & v))
{
    throw EvalError(ErrorInfo {
        .msg = hintfmt(s, showType(v)),
        .errPos = pos
    });
}

LocalNoInlineNoReturn(void throwEvalError(const Pos & p1, const char * s, const Symbol & sym, const Pos & p2))
{
    // p1 is where the error occurred; p2 is a position mentioned in the message.
    throw EvalError(ErrorInfo {
        .msg = hintfmt(s, sym, p2),
        .errPos = p1
    });
}

LocalNoInlineNoReturn(void throwEvalError(const char * s, const std::string_view & s1))
{
    throw EvalError(s, s1);
=======
void EvalState::throwEvalError(const PosIdx p1, const char * s, const Symbol sym, const PosIdx p2) const
{
    // p1 is where the error occurred; p2 is a position mentioned in the message.
    throw EvalError({
        .msg = hintfmt(s, symbols[sym], positions[p2]),
        .errPos = positions[p1]
    });
}

void EvalState::throwTypeError(const PosIdx pos, const char * s) const
{
    throw TypeError({
        .msg = hintfmt(s),
        .errPos = positions[pos]
    });
}

void EvalState::throwTypeError(const PosIdx pos, const char * s, const ExprLambda & fun,
    const Symbol s2) const
{
    throw TypeError({
        .msg = hintfmt(s, fun.showNamePos(*this), symbols[s2]),
        .errPos = positions[pos]
    });
}

void EvalState::throwTypeError(const PosIdx pos, const Suggestions & suggestions, const char * s,
    const ExprLambda & fun, const Symbol s2) const
{
    throw TypeError(ErrorInfo {
        .msg = hintfmt(s, fun.showNamePos(*this), symbols[s2]),
        .errPos = positions[pos],
        .suggestions = suggestions,
    });
>>>>>>> 35393dc2
}

LocalNoInlineNoReturn(void throwEvalError(const char * s, const std::string_view & s1, const std::string_view & s2))
{
    throw EvalError(s, s1, s2);
}

void EvalState::throwTypeError(const char * s, const Value & v) const
{
    throw TypeError(s, showType(v));
}

void EvalState::throwAssertionError(const PosIdx pos, const char * s, const std::string & s1) const
{
    throw AssertionError({
        .msg = hintfmt(s, s1),
        .errPos = positions[pos]
    });
}

void EvalState::throwUndefinedVarError(const PosIdx pos, const char * s, const std::string & s1) const
{
    throw UndefinedVarError({
        .msg = hintfmt(s, s1),
        .errPos = positions[pos]
    });
}

void EvalState::throwMissingArgumentError(const PosIdx pos, const char * s, const std::string & s1) const
{
    throw MissingArgumentError({
        .msg = hintfmt(s, s1),
        .errPos = positions[pos]
    });
}

void EvalState::addErrorTrace(Error & e, const char * s, const std::string & s2) const
{
    e.addTrace(std::nullopt, s, s2);
}

void EvalState::addErrorTrace(Error & e, const PosIdx pos, const char * s, const std::string & s2) const
{
    e.addTrace(positions[pos], s, s2);
}


void Value::mkString(std::string_view s)
{
    mkString(makeImmutableString(s));
}


static void copyContextToValue(Value & v, const PathSet & context)
{
    if (!context.empty()) {
        size_t n = 0;
        v.string.context = (const char * *)
            allocBytes((context.size() + 1) * sizeof(char *));
        for (auto & i : context)
            v.string.context[n++] = dupString(i.c_str());
        v.string.context[n] = 0;
    }
}

void Value::mkString(std::string_view s, const PathSet & context)
{
    mkString(s);
    copyContextToValue(*this, context);
}

void Value::mkStringMove(const char * s, const PathSet & context)
{
    mkString(s);
    copyContextToValue(*this, context);
}


void Value::mkPath(std::string_view s)
{
    mkPath(makeImmutableString(s));
}


inline Value * EvalState::lookupVar(Env * env, const ExprVar & var, bool noEval)
{
    for (auto l = var.level; l; --l, env = env->up) ;

    if (!var.fromWith) return env->values[var.displ];

    while (1) {
        if (env->type == Env::HasWithExpr) {
            if (noEval) return 0;
            Value * v = allocValue();
            evalAttrs(*env->up, (Expr *) env->values[0], *v, noPos, "<borked>");
            env->values[0] = v;
            env->type = Env::HasWithAttrs;
        }
        Bindings::iterator j = env->values[0]->attrs->find(var.name);
        if (j != env->values[0]->attrs->end()) {
            if (countCalls) attrSelects[j->pos]++;
            return j->value;
        }
        if (!env->prevWith)
            throwUndefinedVarError(var.pos, "undefined variable '%1%'", symbols[var.name]);
        for (size_t l = env->prevWith; l; --l, env = env->up) ;
    }
}


void EvalState::mkList(Value & v, size_t size)
{
    v.mkList(size);
    if (size > 2)
        v.bigList.elems = (Value * *) allocBytes(size * sizeof(Value *));
    nrListElems += size;
}


unsigned long nrThunks = 0;

static inline void mkThunk(Value & v, Env & env, Expr * expr)
{
    v.mkThunk(&env, expr);
    nrThunks++;
}


void EvalState::mkThunk_(Value & v, Expr * expr)
{
    mkThunk(v, baseEnv, expr);
}


void EvalState::mkPos(Value & v, PosIdx p)
{
    auto pos = positions[p];
    if (!pos.file.empty()) {
        auto attrs = buildBindings(3);
        attrs.alloc(sFile).mkString(pos.file);
        attrs.alloc(sLine).mkInt(pos.line);
        attrs.alloc(sColumn).mkInt(pos.column);
        v.mkAttrs(attrs);
    } else
        v.mkNull();
}


/* Create a thunk for the delayed computation of the given expression
   in the given environment.  But if the expression is a variable,
   then look it up right away.  This significantly reduces the number
   of thunks allocated. */
Value * Expr::maybeThunk(EvalState & state, Env & env)
{
    Value * v = state.allocValue();
    mkThunk(*v, env, this);
    return v;
}


Value * ExprVar::maybeThunk(EvalState & state, Env & env)
{
    Value * v = state.lookupVar(&env, *this, true);
    /* The value might not be initialised in the environment yet.
       In that case, ignore it. */
    if (v) { state.nrAvoided++; return v; }
    return Expr::maybeThunk(state, env);
}


Value * ExprString::maybeThunk(EvalState & state, Env & env)
{
    state.nrAvoided++;
    return &v;
}

Value * ExprInt::maybeThunk(EvalState & state, Env & env)
{
    state.nrAvoided++;
    return &v;
}

Value * ExprFloat::maybeThunk(EvalState & state, Env & env)
{
    state.nrAvoided++;
    return &v;
}

Value * ExprPath::maybeThunk(EvalState & state, Env & env)
{
    state.nrAvoided++;
    return &v;
}


void EvalState::evalFile(const Path & path_, Value & v, bool mustBeTrivial)
{
    auto path = checkSourcePath(path_);

    FileEvalCache::iterator i;
    if ((i = fileEvalCache.find(path)) != fileEvalCache.end()) {
        v = i->second;
        return;
    }

    Path resolvedPath = resolveExprPath(path);
    if ((i = fileEvalCache.find(resolvedPath)) != fileEvalCache.end()) {
        v = i->second;
        return;
    }

    printTalkative("evaluating file '%1%'", resolvedPath);
    Expr * e = nullptr;

    auto j = fileParseCache.find(resolvedPath);
    if (j != fileParseCache.end())
        e = j->second;

    if (!e)
        e = parseExprFromFile(checkSourcePath(resolvedPath));

    cacheFile(path, resolvedPath, e, v, mustBeTrivial);
}


void EvalState::resetFileCache()
{
    fileEvalCache.clear();
    fileParseCache.clear();
}


void EvalState::cacheFile(
    const Path & path,
    const Path & resolvedPath,
    Expr * e,
    Value & v,
    bool mustBeTrivial)
{
    fileParseCache[resolvedPath] = e;

    try {
        // Enforce that 'flake.nix' is a direct attrset, not a computation.
        if (mustBeTrivial && !(dynamic_cast<ExprAttrs *>(e)))
            throwEvalError("file '%s' must be an attribute set", path);
        eval(e, v);
    } catch (Error & e) {
        addErrorTrace(e, "while evaluating the file '%1%':", resolvedPath);
        throw;
    }

    fileEvalCache[resolvedPath] = v;
    if (path != resolvedPath) fileEvalCache[path] = v;
}


void EvalState::eval(Expr * e, Value & v)
{
    e->eval(*this, baseEnv, v);
}


<<<<<<< HEAD
inline bool EvalState::evalBool(Env & env, Expr * e, const Pos & pos, std::string_view errorCtx)
=======
inline bool EvalState::evalBool(Env & env, Expr * e)
{
    Value v;
    e->eval(*this, env, v);
    if (v.type() != nBool)
        throwTypeError("value is %1% while a Boolean was expected", v);
    return v.boolean;
}


inline bool EvalState::evalBool(Env & env, Expr * e, const PosIdx pos)
>>>>>>> 35393dc2
{
    try {
        Value v;
        e->eval(*this, env, v);
        if (v.type() != nBool)
            throwTypeError("value is %1% while a Boolean was expected", v);
        return v.boolean;
    } catch (Error & e) {
        e.addTrace(pos, errorCtx);
        throw;
    }
}


inline void EvalState::evalAttrs(Env & env, Expr * e, Value & v, const Pos & pos, std::string_view errorCtx)
{
    try {
        e->eval(*this, env, v);
        if (v.type() != nAttrs)
            throwTypeError("value is %1% while a set was expected", v);
    } catch (Error & e) {
        e.addTrace(pos, errorCtx);
        throw;
    }
}


void Expr::eval(EvalState & state, Env & env, Value & v)
{
    abort();
}


void ExprInt::eval(EvalState & state, Env & env, Value & v)
{
    v = this->v;
}


void ExprFloat::eval(EvalState & state, Env & env, Value & v)
{
    v = this->v;
}

void ExprString::eval(EvalState & state, Env & env, Value & v)
{
    v = this->v;
}


void ExprPath::eval(EvalState & state, Env & env, Value & v)
{
    v = this->v;
}


void ExprAttrs::eval(EvalState & state, Env & env, Value & v)
{
    v.mkAttrs(state.buildBindings(attrs.size() + dynamicAttrs.size()).finish());
    auto dynamicEnv = &env;

    if (recursive) {
        /* Create a new environment that contains the attributes in
           this `rec'. */
        Env & env2(state.allocEnv(attrs.size()));
        env2.up = &env;
        dynamicEnv = &env2;

        AttrDefs::iterator overrides = attrs.find(state.sOverrides);
        bool hasOverrides = overrides != attrs.end();

        /* The recursive attributes are evaluated in the new
           environment, while the inherited attributes are evaluated
           in the original environment. */
        Displacement displ = 0;
        for (auto & i : attrs) {
            Value * vAttr;
            if (hasOverrides && !i.second.inherited) {
                vAttr = state.allocValue();
                mkThunk(*vAttr, env2, i.second.e);
            } else
                vAttr = i.second.e->maybeThunk(state, i.second.inherited ? env : env2);
            env2.values[displ++] = vAttr;
            v.attrs->push_back(Attr(i.first, vAttr, i.second.pos));
        }

        /* If the rec contains an attribute called `__overrides', then
           evaluate it, and add the attributes in that set to the rec.
           This allows overriding of recursive attributes, which is
           otherwise not possible.  (You can use the // operator to
           replace an attribute, but other attributes in the rec will
           still reference the original value, because that value has
           been substituted into the bodies of the other attributes.
           Hence we need __overrides.) */
        if (hasOverrides) {
            Value * vOverrides = (*v.attrs)[overrides->second.displ].value;
            state.forceAttrs(*vOverrides, [&]() { return vOverrides->determinePos(noPos); }, "while evaluating the `__overrides` attribute");
            Bindings * newBnds = state.allocBindings(v.attrs->capacity() + vOverrides->attrs->size());
            for (auto & i : *v.attrs)
                newBnds->push_back(i);
            for (auto & i : *vOverrides->attrs) {
                AttrDefs::iterator j = attrs.find(i.name);
                if (j != attrs.end()) {
                    (*newBnds)[j->second.displ] = i;
                    env2.values[j->second.displ] = i.value;
                } else
                    newBnds->push_back(i);
            }
            newBnds->sort();
            v.attrs = newBnds;
        }
    }

    else
        for (auto & i : attrs)
            v.attrs->push_back(Attr(i.first, i.second.e->maybeThunk(state, env), i.second.pos));

    /* Dynamic attrs apply *after* rec and __overrides. */
    for (auto & i : dynamicAttrs) {
        Value nameVal;
        i.nameExpr->eval(state, *dynamicEnv, nameVal);
        state.forceValue(nameVal, i.pos);
        if (nameVal.type() == nNull)
            continue;
<<<<<<< HEAD
        state.forceStringNoCtx(nameVal, i.pos, "while evaluating the name of a dynamic attribute");
        Symbol nameSym = state.symbols.create(nameVal.string.s);
=======
        state.forceStringNoCtx(nameVal);
        auto nameSym = state.symbols.create(nameVal.string.s);
>>>>>>> 35393dc2
        Bindings::iterator j = v.attrs->find(nameSym);
        if (j != v.attrs->end())
            state.throwEvalError(i.pos, "dynamic attribute '%1%' already defined at %2%", nameSym, j->pos);

        i.valueExpr->setName(nameSym);
        /* Keep sorted order so find can catch duplicates */
        v.attrs->push_back(Attr(nameSym, i.valueExpr->maybeThunk(state, *dynamicEnv), i.pos));
        v.attrs->sort(); // FIXME: inefficient
    }

    v.attrs->pos = pos;
}


void ExprLet::eval(EvalState & state, Env & env, Value & v)
{
    /* Create a new environment that contains the attributes in this
       `let'. */
    Env & env2(state.allocEnv(attrs->attrs.size()));
    env2.up = &env;

    /* The recursive attributes are evaluated in the new environment,
       while the inherited attributes are evaluated in the original
       environment. */
    Displacement displ = 0;
    for (auto & i : attrs->attrs)
        env2.values[displ++] = i.second.e->maybeThunk(state, i.second.inherited ? env : env2);

    body->eval(state, env2, v);
}


void ExprList::eval(EvalState & state, Env & env, Value & v)
{
    state.mkList(v, elems.size());
    for (auto [n, v2] : enumerate(v.listItems()))
        const_cast<Value * &>(v2) = elems[n]->maybeThunk(state, env);
}


void ExprVar::eval(EvalState & state, Env & env, Value & v)
{
    Value * v2 = state.lookupVar(&env, *this, false);
    state.forceValue(*v2, pos);
    v = *v2;
}


static std::string showAttrPath(EvalState & state, Env & env, const AttrPath & attrPath)
{
    std::ostringstream out;
    bool first = true;
    for (auto & i : attrPath) {
        if (!first) out << '.'; else first = false;
        try {
            out << state.symbols[getName(i, state, env)];
        } catch (Error & e) {
            assert(!i.symbol);
            out << "\"${";
            i.expr->show(state.symbols, out);
            out << "}\"";
        }
    }
    return out.str();
}


void ExprSelect::eval(EvalState & state, Env & env, Value & v)
{
    Value vTmp;
    PosIdx pos2;
    Value * vAttrs = &vTmp;

    e->eval(state, env, vTmp);

    try {

        for (auto & i : attrPath) {
            state.nrLookups++;
            Bindings::iterator j;
            auto name = getName(i, state, env);
            if (def) {
                state.forceValue(*vAttrs, pos);
                if (vAttrs->type() != nAttrs ||
                    (j = vAttrs->attrs->find(name)) == vAttrs->attrs->end())
                {
                    def->eval(state, env, v);
                    return;
                }
            } else {
                state.forceAttrs(*vAttrs, pos, "while selecting an attribute");
                if ((j = vAttrs->attrs->find(name)) == vAttrs->attrs->end()) {
                    std::set<std::string> allAttrNames;
                    for (auto & attr : *vAttrs->attrs)
                        allAttrNames.insert(state.symbols[attr.name]);
                    state.throwEvalError(
                        pos,
                        Suggestions::bestMatches(allAttrNames, state.symbols[name]),
                        "attribute '%1%' missing", state.symbols[name]);
                }
            }
            vAttrs = j->value;
            pos2 = j->pos;
            if (state.countCalls) state.attrSelects[pos2]++;
        }

        state.forceValue(*vAttrs, (pos2 ? pos2 : this->pos ) );

    } catch (Error & e) {
        auto pos2r = state.positions[pos2];
        if (pos2 && pos2r.file != state.derivationNixPath)
            state.addErrorTrace(e, pos2, "while evaluating the attribute '%1%'",
                showAttrPath(state, env, attrPath));
        throw;
    }

    v = *vAttrs;
}


void ExprOpHasAttr::eval(EvalState & state, Env & env, Value & v)
{
    Value vTmp;
    Value * vAttrs = &vTmp;

    e->eval(state, env, vTmp);

    for (auto & i : attrPath) {
        state.forceValue(*vAttrs, noPos);
        Bindings::iterator j;
        auto name = getName(i, state, env);
        if (vAttrs->type() != nAttrs ||
            (j = vAttrs->attrs->find(name)) == vAttrs->attrs->end())
        {
            v.mkBool(false);
            return;
        } else {
            vAttrs = j->value;
        }
    }

    v.mkBool(true);
}


void ExprLambda::eval(EvalState & state, Env & env, Value & v)
{
    v.mkLambda(&env, this);
}

const std::string prettyLambdaName(const ExprLambda & e)
{
    return e.name.set() ? std::string(e.name): "anonymous lambda";
}

void EvalState::callFunction(Value & fun, size_t nrArgs, Value * * args, Value & vRes, const PosIdx pos)
{
    auto trace = evalSettings.traceFunctionCalls
        ? std::make_unique<FunctionCallTrace>(positions[pos])
        : nullptr;

    forceValue(fun, pos);

    Value vCur(fun);

    auto makeAppChain = [&]()
    {
        vRes = vCur;
        for (size_t i = 0; i < nrArgs; ++i) {
            auto fun2 = allocValue();
            *fun2 = vRes;
            vRes.mkPrimOpApp(fun2, args[i]);
        }
    };

    Attr * functor;

    while (nrArgs > 0) {

        if (vCur.isLambda()) {

            ExprLambda & lambda(*vCur.lambda.fun);

            auto size =
                (!lambda.arg ? 0 : 1) +
                (lambda.hasFormals() ? lambda.formals->formals.size() : 0);
            Env & env2(allocEnv(size));
            env2.up = vCur.lambda.env;

            Displacement displ = 0;

            if (!lambda.hasFormals())
                env2.values[displ++] = args[0];

            else {
                try {
                    forceAttrs(*args[0], lambda.pos, "while evaluating the value passed for the lambda argument");
                } catch (Error & e) {
                    e.addTrace(pos, "from call site");
                    throw;
                }

                if (lambda.arg)
                    env2.values[displ++] = args[0];

                /* For each formal argument, get the actual argument.  If
                   there is no matching actual argument but the formal
                   argument has a default, use the default. */
                size_t attrsUsed = 0;
                for (auto & i : lambda.formals->formals) {
                    auto j = args[0]->attrs->get(i.name);
                    if (!j) {
                        if (!i.def) {
                            throwTypeErrorWithTrace(lambda.pos,
                                    "function '%1%' called without required argument '%2%'", prettyLambdaName(lambda), i.name,
                                    pos, "from call site");
                        }
                        env2.values[displ++] = i.def->maybeThunk(*this, env2);
                    } else {
                        attrsUsed++;
                        env2.values[displ++] = j->value;
                    }
                }

                /* Check that each actual argument is listed as a formal
                   argument (unless the attribute match specifies a `...'). */
                if (!lambda.formals->ellipsis && attrsUsed != args[0]->attrs->size()) {
                    /* Nope, so show the first unexpected argument to the
                       user. */
                    for (auto & i : *args[0]->attrs)
                        if (!lambda.formals->has(i.name)) {
                            std::set<std::string> formalNames;
                            for (auto & formal : lambda.formals->formals)
<<<<<<< HEAD
                                formalNames.insert(formal.name);
                            throwTypeErrorWithTrace(lambda.pos,
                                    Suggestions::bestMatches(formalNames, i.name),
                                    "function '%1%' called with unexpected argument '%2%'", prettyLambdaName(lambda), i.name,
                                    pos, "from call site");
=======
                                formalNames.insert(symbols[formal.name]);
                            throwTypeError(
                                pos,
                                Suggestions::bestMatches(formalNames, symbols[i.name]),
                                "%1% called with unexpected argument '%2%'",
                                lambda,
                                i.name);
>>>>>>> 35393dc2
                        }
                    abort(); // can't happen
                }
            }

            nrFunctionCalls++;
            if (countCalls) incrFunctionCall(&lambda);

            /* Evaluate the body. */
            try {
                lambda.body->eval(*this, env2, vCur);
            } catch (Error & e) {
                if (loggerSettings.showTrace.get()) {
<<<<<<< HEAD
                    addErrorTrace(e, lambda.pos, "while evaluating the '%s' function", prettyLambdaName(lambda));
                    if (pos) e.addTrace(pos, "from call site");
=======
                    addErrorTrace(e, lambda.pos, "while evaluating %s",
                        (lambda.name
                            ? concatStrings("'", symbols[lambda.name], "'")
                            : "anonymous lambda"));
                    addErrorTrace(e, pos, "from call site%s", "");
>>>>>>> 35393dc2
                }
                throw;
            }

            nrArgs--;
            args += 1;
        }

        else if (vCur.isPrimOp()) {

            size_t argsLeft = vCur.primOp->arity;

            if (nrArgs < argsLeft) {
                /* We don't have enough arguments, so create a tPrimOpApp chain. */
                makeAppChain();
                return;
            } else {
                /* We have all the arguments, so call the primop. */
                Symbol name = vCur.primOp->name;

                nrPrimOpCalls++;
                if (countCalls) primOpCalls[name]++;

                try {
                    vCur.primOp->fun(*this, pos, args, vCur);
                } catch (Error & e) {
                    addErrorTrace(e, pos, "while calling the '%1%' builtin", name);
                    throw;
                }

                nrArgs -= argsLeft;
                args += argsLeft;
            }
        }

        else if (vCur.isPrimOpApp()) {
            /* Figure out the number of arguments still needed. */
            size_t argsDone = 0;
            Value * primOp = &vCur;
            while (primOp->isPrimOpApp()) {
                argsDone++;
                primOp = primOp->primOpApp.left;
            }
            assert(primOp->isPrimOp());
            auto arity = primOp->primOp->arity;
            auto argsLeft = arity - argsDone;

            if (nrArgs < argsLeft) {
                /* We still don't have enough arguments, so extend the tPrimOpApp chain. */
                makeAppChain();
                return;
            } else {
                /* We have all the arguments, so call the primop with
                   the previous and new arguments. */

                Value * vArgs[arity];
                auto n = argsDone;
                for (Value * arg = &vCur; arg->isPrimOpApp(); arg = arg->primOpApp.left)
                    vArgs[--n] = arg->primOpApp.right;

                for (size_t i = 0; i < argsLeft; ++i)
                    vArgs[argsDone + i] = args[i];

                Symbol name = primOp->primOp->name;
                nrPrimOpCalls++;
                if (countCalls) primOpCalls[name]++;

                try {
                    primOp->primOp->fun(*this, noPos, vArgs, vCur);
                } catch (Error & e) {
                    addErrorTrace(e, pos, "while calling the '%1%' builtin", name);
                    throw;
                }

                nrArgs -= argsLeft;
                args += argsLeft;
            }
        }

        else if (vCur.type() == nAttrs && (functor = vCur.attrs->get(sFunctor))) {
            /* 'vCur' may be allocated on the stack of the calling
               function, but for functors we may keep a reference, so
               heap-allocate a copy and use that instead. */
            Value * args2[] = {allocValue(), args[0]};
            *args2[0] = vCur;
            try {
                callFunction(*functor->value, 2, args2, vCur, *functor->pos);
            } catch (Error & e) {
                e.addTrace(pos, "while calling a functor (an attribute set with a '__functor' attribute)");
                throw;
            }
            nrArgs--;
            args++;
        }

        else
            throwTypeError(pos, "attempt to call something which is not a function but %1%", vCur);
    }

    vRes = vCur;
}


void ExprCall::eval(EvalState & state, Env & env, Value & v)
{
    Value vFun;
    fun->eval(state, env, vFun);

    Value * vArgs[args.size()];
    for (size_t i = 0; i < args.size(); ++i)
        vArgs[i] = args[i]->maybeThunk(state, env);

    state.callFunction(vFun, args.size(), vArgs, v, pos);
}


// Lifted out of callFunction() because it creates a temporary that
// prevents tail-call optimisation.
void EvalState::incrFunctionCall(ExprLambda * fun)
{
    functionCalls[fun]++;
}


void EvalState::autoCallFunction(Bindings & args, Value & fun, Value & res)
{
    auto pos = fun.determinePos(noPos);

    forceValue(fun, pos);

    if (fun.type() == nAttrs) {
        auto found = fun.attrs->find(sFunctor);
        if (found != fun.attrs->end()) {
            Value * v = allocValue();
            callFunction(*found->value, fun, *v, pos);
            forceValue(*v, pos);
            return autoCallFunction(args, *v, res);
        }
    }

    if (!fun.isLambda() || !fun.lambda.fun->hasFormals()) {
        res = fun;
        return;
    }

    auto attrs = buildBindings(std::max(static_cast<uint32_t>(fun.lambda.fun->formals->formals.size()), args.size()));

    if (fun.lambda.fun->formals->ellipsis) {
        // If the formals have an ellipsis (eg the function accepts extra args) pass
        // all available automatic arguments (which includes arguments specified on
        // the command line via --arg/--argstr)
        for (auto & v : args)
            attrs.insert(v);
    } else {
        // Otherwise, only pass the arguments that the function accepts
        for (auto & i : fun.lambda.fun->formals->formals) {
            Bindings::iterator j = args.find(i.name);
            if (j != args.end()) {
                attrs.insert(*j);
            } else if (!i.def) {
                throwMissingArgumentError(i.pos, R"(cannot evaluate a function that has an argument without a value ('%1%')

Nix attempted to evaluate a function as a top level expression; in
this case it must have its arguments supplied either by default
values, or passed explicitly with '--arg' or '--argstr'. See
https://nixos.org/manual/nix/stable/#ss-functions.)", symbols[i.name]);

            }
        }
    }

    callFunction(fun, allocValue()->mkAttrs(attrs), res, noPos);
}


void ExprWith::eval(EvalState & state, Env & env, Value & v)
{
    Env & env2(state.allocEnv(1));
    env2.up = &env;
    env2.prevWith = prevWith;
    env2.type = Env::HasWithExpr;
    env2.values[0] = (Value *) attrs;

    body->eval(state, env2, v);
}


void ExprIf::eval(EvalState & state, Env & env, Value & v)
{
    // We cheat in the parser, an pass the position of the condition as the position of the if itself.
    (state.evalBool(env, cond, pos, "while evaluating a branch condition") ? then : else_)->eval(state, env, v);
}


void ExprAssert::eval(EvalState & state, Env & env, Value & v)
{
    if (!state.evalBool(env, cond, pos, "in the condition of the assert statement")) {
        std::ostringstream out;
        cond->show(state.symbols, out);
        state.throwAssertionError(pos, "assertion '%1%' failed", out.str());
    }
    body->eval(state, env, v);
}


void ExprOpNot::eval(EvalState & state, Env & env, Value & v)
{
    v.mkBool(!state.evalBool(env, e, noPos, "in the argument of the not operator")); // XXX: FIXME: !
}


void ExprOpEq::eval(EvalState & state, Env & env, Value & v)
{
    Value v1; e1->eval(state, env, v1);
    Value v2; e2->eval(state, env, v2);
    v.mkBool(state.eqValues(v1, v2, pos, "while testing two values for equality"));
}


void ExprOpNEq::eval(EvalState & state, Env & env, Value & v)
{
    Value v1; e1->eval(state, env, v1);
    Value v2; e2->eval(state, env, v2);
    v.mkBool(!state.eqValues(v1, v2, pos, "while testing two values for inequality"));
}


void ExprOpAnd::eval(EvalState & state, Env & env, Value & v)
{
    v.mkBool(state.evalBool(env, e1, pos, "in the left operand of the AND (&&) operator") && state.evalBool(env, e2, pos, "in the right operand of the AND (&&) operator"));
}


void ExprOpOr::eval(EvalState & state, Env & env, Value & v)
{
    v.mkBool(state.evalBool(env, e1, pos, "in the left operand of the OR (||) operator") || state.evalBool(env, e2, pos, "in the right operand of the OR (||) operator"));
}


void ExprOpImpl::eval(EvalState & state, Env & env, Value & v)
{
    v.mkBool(!state.evalBool(env, e1, pos, "in the left operand of the IMPL (->) operator") || state.evalBool(env, e2, pos, "in the right operand of the IMPL (->) operator"));
}


void ExprOpUpdate::eval(EvalState & state, Env & env, Value & v)
{
    Value v1, v2;
    state.evalAttrs(env, e1, v1, pos, "in the left operand of the update (//) operator");
    state.evalAttrs(env, e2, v2, pos, "in the right operand of the update (//) operator");

    state.nrOpUpdates++;

    if (v1.attrs->size() == 0) { v = v2; return; }
    if (v2.attrs->size() == 0) { v = v1; return; }

    auto attrs = state.buildBindings(v1.attrs->size() + v2.attrs->size());

    /* Merge the sets, preferring values from the second set.  Make
       sure to keep the resulting vector in sorted order. */
    Bindings::iterator i = v1.attrs->begin();
    Bindings::iterator j = v2.attrs->begin();

    while (i != v1.attrs->end() && j != v2.attrs->end()) {
        if (i->name == j->name) {
            attrs.insert(*j);
            ++i; ++j;
        }
        else if (i->name < j->name)
            attrs.insert(*i++);
        else
            attrs.insert(*j++);
    }

    while (i != v1.attrs->end()) attrs.insert(*i++);
    while (j != v2.attrs->end()) attrs.insert(*j++);

    v.mkAttrs(attrs.alreadySorted());

    state.nrOpUpdateValuesCopied += v.attrs->size();
}


void ExprOpConcatLists::eval(EvalState & state, Env & env, Value & v)
{
    Value v1; e1->eval(state, env, v1);
    Value v2; e2->eval(state, env, v2);
    Value * lists[2] = { &v1, &v2 };
    state.concatLists(v, 2, lists, pos, "while evaluating one of the elements to concatenate");
}


<<<<<<< HEAD
void EvalState::concatLists(Value & v, size_t nrLists, Value * * lists, const Pos & pos, std::string_view errorCtx)
=======
void EvalState::concatLists(Value & v, size_t nrLists, Value * * lists, const PosIdx pos)
>>>>>>> 35393dc2
{
    nrListConcats++;

    Value * nonEmpty = 0;
    size_t len = 0;
    for (size_t n = 0; n < nrLists; ++n) {
        forceList(*lists[n], pos, errorCtx);
        auto l = lists[n]->listSize();
        len += l;
        if (l) nonEmpty = lists[n];
    }

    if (nonEmpty && len == nonEmpty->listSize()) {
        v = *nonEmpty;
        return;
    }

    mkList(v, len);
    auto out = v.listElems();
    for (size_t n = 0, pos = 0; n < nrLists; ++n) {
        auto l = lists[n]->listSize();
        if (l)
            memcpy(out + pos, lists[n]->listElems(), l * sizeof(Value *));
        pos += l;
    }
}


void ExprConcatStrings::eval(EvalState & state, Env & env, Value & v)
{
    PathSet context;
    std::vector<BackedStringView> s;
    size_t sSize = 0;
    NixInt n = 0;
    NixFloat nf = 0;

    bool first = !forceString;
    ValueType firstType = nString;

    const auto str = [&] {
        std::string result;
        result.reserve(sSize);
        for (const auto & part : s) result += *part;
        return result;
    };
    /* c_str() is not str().c_str() because we want to create a string
       Value. allocating a GC'd string directly and moving it into a
       Value lets us avoid an allocation and copy. */
    const auto c_str = [&] {
        char * result = allocString(sSize + 1);
        char * tmp = result;
        for (const auto & part : s) {
            memcpy(tmp, part->data(), part->size());
            tmp += part->size();
        }
        *tmp = 0;
        return result;
    };

    Value values[es->size()];
    Value * vTmpP = values;

    for (auto & [i_pos, i] : *es) {
        Value & vTmp = *vTmpP++;
        i->eval(state, env, vTmp);

        /* If the first element is a path, then the result will also
           be a path, we don't copy anything (yet - that's done later,
           since paths are copied when they are used in a derivation),
           and none of the strings are allowed to have contexts. */
        if (first) {
            firstType = vTmp.type();
        }

        if (firstType == nInt) {
            if (vTmp.type() == nInt) {
                n += vTmp.integer;
            } else if (vTmp.type() == nFloat) {
                // Upgrade the type from int to float;
                firstType = nFloat;
                nf = n;
                nf += vTmp.fpoint;
            } else
<<<<<<< HEAD
                throwEvalError(i_pos, "cannot add %1% to an integer", vTmp);
=======
                state.throwEvalError(i_pos, "cannot add %1% to an integer", showType(vTmp));
>>>>>>> 35393dc2
        } else if (firstType == nFloat) {
            if (vTmp.type() == nInt) {
                nf += vTmp.integer;
            } else if (vTmp.type() == nFloat) {
                nf += vTmp.fpoint;
            } else
<<<<<<< HEAD
                throwEvalError(i_pos, "cannot add %1% to a float", vTmp);
=======
                state.throwEvalError(i_pos, "cannot add %1% to a float", showType(vTmp));
>>>>>>> 35393dc2
        } else {
            if (s.empty()) s.reserve(es->size());
            /* skip canonization of first path, which would only be not
            canonized in the first place if it's coming from a ./${foo} type
            path */
            auto part = state.coerceToString(i_pos, vTmp, context, false, firstType == nString, !first, "while evaluating a path segment");
            sSize += part->size();
            s.emplace_back(std::move(part));
        }

        first = false;
    }

    if (firstType == nInt)
        v.mkInt(n);
    else if (firstType == nFloat)
        v.mkFloat(nf);
    else if (firstType == nPath) {
        if (!context.empty())
            state.throwEvalError(pos, "a string that refers to a store path cannot be appended to a path");
        v.mkPath(canonPath(str()));
    } else
        v.mkStringMove(c_str(), context);
}


void ExprPos::eval(EvalState & state, Env & env, Value & v)
{
    state.mkPos(v, pos);
}


void EvalState::forceValueDeep(Value & v)
{
    std::set<const Value *> seen;

    std::function<void(Value & v)> recurse;

    recurse = [&](Value & v) {
        if (!seen.insert(&v).second) return;

        forceValue(v, [&]() { return v.determinePos(noPos); });

        if (v.type() == nAttrs) {
            for (auto & i : *v.attrs)
                try {
                    recurse(*i.value);
                } catch (Error & e) {
                    addErrorTrace(e, i.pos, "while evaluating the attribute '%1%'", symbols[i.name]);
                    throw;
                }
        }

        else if (v.isList()) {
            for (auto v2 : v.listItems())
                recurse(*v2);
        }
    };

    recurse(v);
}


<<<<<<< HEAD
NixInt EvalState::forceInt(Value & v, const Pos & pos, std::string_view errorCtx)
=======
NixInt EvalState::forceInt(Value & v, const PosIdx pos)
>>>>>>> 35393dc2
{
    try {
        forceValue(v, pos);
        if (v.type() != nInt)
            throwTypeError("value is %1% while an integer was expected", v);
        return v.integer;
    } catch (Error & e) {
        e.addTrace(pos, errorCtx);
        throw;
    }
}


<<<<<<< HEAD
NixFloat EvalState::forceFloat(Value & v, const Pos & pos, std::string_view errorCtx)
=======
NixFloat EvalState::forceFloat(Value & v, const PosIdx pos)
>>>>>>> 35393dc2
{
    try {
        forceValue(v, pos);
        if (v.type() == nInt)
            return v.integer;
        else if (v.type() != nFloat)
            throwTypeError("value is %1% while a float was expected", v);
        return v.fpoint;
    } catch (Error & e) {
        e.addTrace(pos, errorCtx);
        throw;
    }
}


<<<<<<< HEAD
bool EvalState::forceBool(Value & v, const Pos & pos, std::string_view errorCtx)
=======
bool EvalState::forceBool(Value & v, const PosIdx pos)
>>>>>>> 35393dc2
{
    try {
        forceValue(v, pos);
        if (v.type() != nBool)
            throwTypeError("value is %1% while a Boolean was expected", v);
        return v.boolean;
    } catch (Error & e) {
        e.addTrace(pos, errorCtx);
        throw;
    }
}


bool EvalState::isFunctor(Value & fun)
{
    return fun.type() == nAttrs && fun.attrs->find(sFunctor) != fun.attrs->end();
}


<<<<<<< HEAD
void EvalState::forceFunction(Value & v, const Pos & pos, std::string_view errorCtx)
=======
void EvalState::forceFunction(Value & v, const PosIdx pos)
>>>>>>> 35393dc2
{
    try {
        forceValue(v, pos);
        if (v.type() != nFunction && !isFunctor(v))
            throwTypeError("value is %1% while a function was expected", v);
    } catch (Error & e) {
        e.addTrace(pos, errorCtx);
        throw;
    }
}


<<<<<<< HEAD
std::string_view EvalState::forceString(Value & v, const Pos & pos, std::string_view errorCtx)
=======
std::string_view EvalState::forceString(Value & v, const PosIdx pos)
>>>>>>> 35393dc2
{
    try {
        forceValue(v, pos);
        if (v.type() != nString)
            throwTypeError("value is %1% while a string was expected", v);
        return v.string.s;
    } catch (Error & e) {
        e.addTrace(pos, errorCtx);
        throw;
    }
}


/* Decode a context string ‘!<name>!<path>’ into a pair <path,
   name>. */
NixStringContextElem decodeContext(const Store & store, std::string_view s)
{
    if (s.at(0) == '!') {
        size_t index = s.find("!", 1);
        return {
            store.parseStorePath(s.substr(index + 1)),
            std::string(s.substr(1, index - 1)),
        };
    } else
        return {
            store.parseStorePath(
                s.at(0) == '/'
                ? s
                : s.substr(1)),
            "",
        };
}


void copyContext(const Value & v, PathSet & context)
{
    if (v.string.context)
        for (const char * * p = v.string.context; *p; ++p)
            context.insert(*p);
}


NixStringContext Value::getContext(const Store & store)
{
    NixStringContext res;
    assert(internalType == tString);
    if (string.context)
        for (const char * * p = string.context; *p; ++p)
            res.push_back(decodeContext(store, *p));
    return res;
}


<<<<<<< HEAD
std::string_view EvalState::forceString(Value & v, PathSet & context, const Pos & pos, std::string_view errorCtx)
=======
std::string_view EvalState::forceString(Value & v, PathSet & context, const PosIdx pos)
>>>>>>> 35393dc2
{
    auto s = forceString(v, pos, errorCtx);
    copyContext(v, context);
    return s;
}


<<<<<<< HEAD
std::string_view EvalState::forceStringNoCtx(Value & v, const Pos & pos, std::string_view errorCtx)
=======
std::string_view EvalState::forceStringNoCtx(Value & v, const PosIdx pos)
>>>>>>> 35393dc2
{
    try {
        auto s = forceString(v, pos, errorCtx);
        if (v.string.context) {
            if (pos)
                throwEvalError("the string '%1%' is not allowed to refer to a store path (such as '%2%')", v.string.s, v.string.context[0]);
            else
                throwEvalError("the string '%1%' is not allowed to refer to a store path (such as '%2%')", v.string.s, v.string.context[0]);
        }
        return s;
    } catch (Error & e) {
        e.addTrace(pos, errorCtx);
        throw;
    }
}


bool EvalState::isDerivation(Value & v)
{
    if (v.type() != nAttrs) return false;
    Bindings::iterator i = v.attrs->find(sType);
    if (i == v.attrs->end()) return false;
    forceValue(*i->value, i->pos);
    if (i->value->type() != nString) return false;
    return strcmp(i->value->string.s, "derivation") == 0;
}


std::optional<std::string> EvalState::tryAttrsToString(const PosIdx pos, Value & v,
    PathSet & context, bool coerceMore, bool copyToStore)
{
    auto i = v.attrs->find(sToString);
    if (i != v.attrs->end()) {
        Value v1;
        callFunction(*i->value, v, v1, pos);
        return coerceToString(pos, v1, context, coerceMore, copyToStore,
                "while evaluating the result of the `toString` attribute").toOwned();
    }

    return {};
}

<<<<<<< HEAD
BackedStringView EvalState::coerceToString(const Pos & pos, Value & v, PathSet & context,
    bool coerceMore, bool copyToStore, bool canonicalizePath, std::string_view errorCtx)
=======
BackedStringView EvalState::coerceToString(const PosIdx pos, Value & v, PathSet & context,
    bool coerceMore, bool copyToStore, bool canonicalizePath)
>>>>>>> 35393dc2
{
    forceValue(v, pos);

    if (v.type() == nString) {
        copyContext(v, context);
        return std::string_view(v.string.s);
    }

    if (v.type() == nPath) {
        BackedStringView path(PathView(v.path));
        if (canonicalizePath)
            path = canonPath(*path);
        if (copyToStore)
            path = copyPathToStore(context, std::move(path).toOwned());
        return path;
    }

    if (v.type() == nAttrs) {
        auto maybeString = tryAttrsToString(pos, v, context, coerceMore, copyToStore);
        if (maybeString)
            return std::move(*maybeString);
        auto i = v.attrs->find(sOutPath);
        if (i == v.attrs->end())
            throwTypeErrorWithTrace("cannot coerce %1% to a string", showType(v), pos, errorCtx);
        return coerceToString(pos, *i->value, context, coerceMore, copyToStore, canonicalizePath, errorCtx);
    }

    if (v.type() == nExternal)
<<<<<<< HEAD
        return v.external->coerceToString(pos, context, coerceMore, copyToStore, errorCtx);
=======
        return v.external->coerceToString(positions[pos], context, coerceMore, copyToStore);
>>>>>>> 35393dc2

    if (coerceMore) {

        /* Note that `false' is represented as an empty string for
           shell scripting convenience, just like `null'. */
        if (v.type() == nBool && v.boolean) return "1";
        if (v.type() == nBool && !v.boolean) return "";
        if (v.type() == nInt) return std::to_string(v.integer);
        if (v.type() == nFloat) return std::to_string(v.fpoint);
        if (v.type() == nNull) return "";

        if (v.isList()) {
            std::string result;
            for (auto [n, v2] : enumerate(v.listItems())) {
                try {
                    result += *coerceToString(noPos, *v2, context, coerceMore, copyToStore, canonicalizePath,
                            "while evaluating one element of the list");
                } catch (Error & e) {
                    e.addTrace(pos, errorCtx);
                    throw;
                }
                if (n < v.listSize() - 1
                    /* !!! not quite correct */
                    && (!v2->isList() || v2->listSize() != 0))
                    result += " ";
            }
            return std::move(result);
        }
    }

    throwTypeErrorWithTrace("cannot coerce %1% to a string", showType(v), pos, errorCtx);
}


std::string EvalState::copyPathToStore(PathSet & context, const Path & path)
{
    if (nix::isDerivation(path))
        throwEvalError("file names are not allowed to end in '%1%'", drvExtension);

    Path dstPath;
    auto i = srcToStore.find(path);
    if (i != srcToStore.end())
        dstPath = store->printStorePath(i->second);
    else {
        auto p = settings.readOnlyMode
            ? store->computeStorePathForPath(std::string(baseNameOf(path)), checkSourcePath(path)).first
            : store->addToStore(std::string(baseNameOf(path)), checkSourcePath(path), FileIngestionMethod::Recursive, htSHA256, defaultPathFilter, repair);
        dstPath = store->printStorePath(p);
        allowPath(p);
        srcToStore.insert_or_assign(path, std::move(p));
        printMsg(lvlChatty, "copied source '%1%' -> '%2%'", path, dstPath);
    }

    context.insert(dstPath);
    return dstPath;
}


<<<<<<< HEAD
Path EvalState::coerceToPath(const Pos & pos, Value & v, PathSet & context, std::string_view errorCtx)
=======
Path EvalState::coerceToPath(const PosIdx pos, Value & v, PathSet & context)
>>>>>>> 35393dc2
{
    auto path = coerceToString(pos, v, context, false, false, true, errorCtx).toOwned();
    if (path == "" || path[0] != '/')
        throwEvalErrorWithTrace("string '%1%' doesn't represent an absolute path", path, pos, errorCtx);
    return path;
}


<<<<<<< HEAD
StorePath EvalState::coerceToStorePath(const Pos & pos, Value & v, PathSet & context, std::string_view errorCtx)
=======
StorePath EvalState::coerceToStorePath(const PosIdx pos, Value & v, PathSet & context)
>>>>>>> 35393dc2
{
    auto path = coerceToString(pos, v, context, false, false, true, errorCtx).toOwned();
    if (auto storePath = store->maybeParseStorePath(path))
        return *storePath;
<<<<<<< HEAD
    throwEvalErrorWithTrace("path '%1%' is not in the Nix store", path, pos, errorCtx);
=======
    throw EvalError({
        .msg = hintfmt("path '%1%' is not in the Nix store", path),
        .errPos = positions[pos]
    });
>>>>>>> 35393dc2
}


bool EvalState::eqValues(Value & v1, Value & v2, const Pos & pos, std::string_view errorCtx)
{
    forceValue(v1, noPos);
    forceValue(v2, noPos);

    /* !!! Hack to support some old broken code that relies on pointer
       equality tests between sets.  (Specifically, builderDefs calls
       uniqList on a list of sets.)  Will remove this eventually. */
    if (&v1 == &v2) return true;

    // Special case type-compatibility between float and int
    if (v1.type() == nInt && v2.type() == nFloat)
        return v1.integer == v2.fpoint;
    if (v1.type() == nFloat && v2.type() == nInt)
        return v1.fpoint == v2.integer;

    // All other types are not compatible with each other.
    if (v1.type() != v2.type()) return false;

    switch (v1.type()) {

        case nInt:
            return v1.integer == v2.integer;

        case nBool:
            return v1.boolean == v2.boolean;

        case nString:
            return strcmp(v1.string.s, v2.string.s) == 0;

        case nPath:
            return strcmp(v1.path, v2.path) == 0;

        case nNull:
            return true;

        case nList:
            if (v1.listSize() != v2.listSize()) return false;
            for (size_t n = 0; n < v1.listSize(); ++n)
                if (!eqValues(*v1.listElems()[n], *v2.listElems()[n], pos, errorCtx)) return false;
            return true;

        case nAttrs: {
            /* If both sets denote a derivation (type = "derivation"),
               then compare their outPaths. */
            if (isDerivation(v1) && isDerivation(v2)) {
                Bindings::iterator i = v1.attrs->find(sOutPath);
                Bindings::iterator j = v2.attrs->find(sOutPath);
                if (i != v1.attrs->end() && j != v2.attrs->end())
                    return eqValues(*i->value, *j->value, pos, errorCtx);
            }

            if (v1.attrs->size() != v2.attrs->size()) return false;

            /* Otherwise, compare the attributes one by one. */
            Bindings::iterator i, j;
            for (i = v1.attrs->begin(), j = v2.attrs->begin(); i != v1.attrs->end(); ++i, ++j)
                if (i->name != j->name || !eqValues(*i->value, *j->value, pos, errorCtx))
                    return false;

            return true;
        }

        /* Functions are incomparable. */
        case nFunction:
            return false;

        case nExternal:
            return *v1.external == *v2.external;

        case nFloat:
            return v1.fpoint == v2.fpoint;

        default:
            throwEvalErrorWithTrace("cannot compare %1% with %2%", showType(v1), showType(v2), pos, errorCtx);
    }
}

void EvalState::printStats()
{
    bool showStats = getEnv("NIX_SHOW_STATS").value_or("0") != "0";

    struct rusage buf;
    getrusage(RUSAGE_SELF, &buf);
    float cpuTime = buf.ru_utime.tv_sec + ((float) buf.ru_utime.tv_usec / 1000000);

    uint64_t bEnvs = nrEnvs * sizeof(Env) + nrValuesInEnvs * sizeof(Value *);
    uint64_t bLists = nrListElems * sizeof(Value *);
    uint64_t bValues = nrValues * sizeof(Value);
    uint64_t bAttrsets = nrAttrsets * sizeof(Bindings) + nrAttrsInAttrsets * sizeof(Attr);

#if HAVE_BOEHMGC
    GC_word heapSize, totalBytes;
    GC_get_heap_usage_safe(&heapSize, 0, 0, 0, &totalBytes);
#endif
    if (showStats) {
        auto outPath = getEnv("NIX_SHOW_STATS_PATH").value_or("-");
        std::fstream fs;
        if (outPath != "-")
            fs.open(outPath, std::fstream::out);
        JSONObject topObj(outPath == "-" ? std::cerr : fs, true);
        topObj.attr("cpuTime",cpuTime);
        {
            auto envs = topObj.object("envs");
            envs.attr("number", nrEnvs);
            envs.attr("elements", nrValuesInEnvs);
            envs.attr("bytes", bEnvs);
        }
        {
            auto lists = topObj.object("list");
            lists.attr("elements", nrListElems);
            lists.attr("bytes", bLists);
            lists.attr("concats", nrListConcats);
        }
        {
            auto values = topObj.object("values");
            values.attr("number", nrValues);
            values.attr("bytes", bValues);
        }
        {
            auto syms = topObj.object("symbols");
            syms.attr("number", symbols.size());
            syms.attr("bytes", symbols.totalSize());
        }
        {
            auto sets = topObj.object("sets");
            sets.attr("number", nrAttrsets);
            sets.attr("bytes", bAttrsets);
            sets.attr("elements", nrAttrsInAttrsets);
        }
        {
            auto sizes = topObj.object("sizes");
            sizes.attr("Env", sizeof(Env));
            sizes.attr("Value", sizeof(Value));
            sizes.attr("Bindings", sizeof(Bindings));
            sizes.attr("Attr", sizeof(Attr));
        }
        topObj.attr("nrOpUpdates", nrOpUpdates);
        topObj.attr("nrOpUpdateValuesCopied", nrOpUpdateValuesCopied);
        topObj.attr("nrThunks", nrThunks);
        topObj.attr("nrAvoided", nrAvoided);
        topObj.attr("nrLookups", nrLookups);
        topObj.attr("nrPrimOpCalls", nrPrimOpCalls);
        topObj.attr("nrFunctionCalls", nrFunctionCalls);
#if HAVE_BOEHMGC
        {
            auto gc = topObj.object("gc");
            gc.attr("heapSize", heapSize);
            gc.attr("totalBytes", totalBytes);
        }
#endif

        if (countCalls) {
            {
                auto obj = topObj.object("primops");
                for (auto & i : primOpCalls)
                    obj.attr(i.first, i.second);
            }
            {
                auto list = topObj.list("functions");
                for (auto & i : functionCalls) {
                    auto obj = list.object();
                    if (i.first->name)
                        obj.attr("name", (const std::string &) i.first->name);
                    else
                        obj.attr("name", nullptr);
                    if (auto pos = positions[i.first->pos]) {
                        obj.attr("file", (const std::string &) pos.file);
                        obj.attr("line", pos.line);
                        obj.attr("column", pos.column);
                    }
                    obj.attr("count", i.second);
                }
            }
            {
                auto list = topObj.list("attributes");
                for (auto & i : attrSelects) {
                    auto obj = list.object();
                    if (auto pos = positions[i.first]) {
                        obj.attr("file", (const std::string &) pos.file);
                        obj.attr("line", pos.line);
                        obj.attr("column", pos.column);
                    }
                    obj.attr("count", i.second);
                }
            }
        }

        if (getEnv("NIX_SHOW_SYMBOLS").value_or("0") != "0") {
            auto list = topObj.list("symbols");
            symbols.dump([&](const std::string & s) { list.elem(s); });
        }
    }
}


std::string ExternalValueBase::coerceToString(const Pos & pos, PathSet & context, bool copyMore, bool copyToStore, std::string_view errorCtx) const
{
    throwTypeErrorWithTrace("cannot coerce %1% to a string", showType(), pos, errorCtx);
}


bool ExternalValueBase::operator==(const ExternalValueBase & b) const
{
    return false;
}


std::ostream & operator << (std::ostream & str, const ExternalValueBase & v) {
    return v.print(str);
}


EvalSettings::EvalSettings()
{
    auto var = getEnv("NIX_PATH");
    if (var) nixPath = parseNixPath(*var);
}

Strings EvalSettings::getDefaultNixPath()
{
    Strings res;
    auto add = [&](const Path & p, const std::string & s = std::string()) {
        if (pathExists(p)) {
            if (s.empty()) {
                res.push_back(p);
            } else {
                res.push_back(s + "=" + p);
            }
        }
    };

    if (!evalSettings.restrictEval && !evalSettings.pureEval) {
        add(getHome() + "/.nix-defexpr/channels");
        add(settings.nixStateDir + "/profiles/per-user/root/channels/nixpkgs", "nixpkgs");
        add(settings.nixStateDir + "/profiles/per-user/root/channels");
    }

    return res;
}

EvalSettings evalSettings;

static GlobalConfig::Register rEvalSettings(&evalSettings);


}<|MERGE_RESOLUTION|>--- conflicted
+++ resolved
@@ -510,26 +510,6 @@
 }
 
 
-<<<<<<< HEAD
-void EvalState::requireExperimentalFeatureOnEvaluation(
-    const ExperimentalFeature & feature,
-    const std::string_view fName,
-    const Pos & pos)
-{
-    if (!settings.isExperimentalFeatureEnabled(feature)) {
-        throw EvalError({
-            .msg = hintfmt(
-                "cannot call '%2%' because experimental Nix feature '%1%' is disabled. You can enable it via '--extra-experimental-features %1%'.",
-                feature,
-                fName
-            ),
-            .errPos = pos
-        });
-    }
-}
-
-=======
->>>>>>> 35393dc2
 void EvalState::allowPath(const Path & path)
 {
     if (allowedPaths)
@@ -660,29 +640,7 @@
 Value * EvalState::addPrimOp(const std::string & name,
     size_t arity, PrimOpFun primOp)
 {
-<<<<<<< HEAD
-    return addPrimOp(PrimOp { .fun = primOp, .arity = arity, .name = symbols.create(name) });
-=======
-    auto name2 = name.substr(0, 2) == "__" ? name.substr(2) : name;
-    auto sym = symbols.create(name2);
-
-    /* Hack to make constants lazy: turn them into a application of
-       the primop to a dummy value. */
-    if (arity == 0) {
-        auto vPrimOp = allocValue();
-        vPrimOp->mkPrimOp(new PrimOp { .fun = primOp, .arity = 1, .name = name2 });
-        Value v;
-        v.mkApp(vPrimOp, vPrimOp);
-        return addConstant(name, v);
-    }
-
-    Value * v = allocValue();
-    v->mkPrimOp(new PrimOp { .fun = primOp, .arity = arity, .name = name2 });
-    staticBaseEnv.vars.emplace_back(symbols.create(name), baseEnvDispl);
-    baseEnv.values[baseEnvDispl++] = v;
-    baseEnv.values[0]->attrs->push_back(Attr(sym, v));
-    return v;
->>>>>>> 35393dc2
+    return addPrimOp(PrimOp { .fun = primOp, .arity = arity, .name = name });
 }
 
 
@@ -740,194 +698,130 @@
    evaluator.  So here are some helper functions for throwing
    exceptions. */
 
-<<<<<<< HEAD
-LocalNoInlineNoReturn(void throwTypeErrorWithTrace(
-            const Pos & pos,
+void EvalState::throwTypeErrorWithTrace(
+            const PosIdx pos,
             const char * s,
-            const std::string_view & s2,
+            const std::string_view s2,
             const Symbol & sym,
-            const Pos & p2,
-            const std::string_view & s3))
-=======
-void EvalState::throwEvalError(const PosIdx pos, const char * s) const
-{
-    throw EvalError({
-        .msg = hintfmt(s),
-        .errPos = positions[pos]
+            const PosIdx p2,
+            const std::string_view s3) const
+{
+    auto e = TypeError(ErrorInfo {
+        .msg = hintfmt(s, s2, symbols[sym]),
+        .errPos = positions[pos],
     });
-}
-
-void EvalState::throwTypeError(const PosIdx pos, const char * s, const Value & v) const
-{
-    throw TypeError({
-        .msg = hintfmt(s, showType(v)),
-        .errPos = positions[pos]
-    });
-}
-
-void EvalState::throwEvalError(const char * s, const std::string & s2) const
->>>>>>> 35393dc2
-{
-    auto e = TypeError(ErrorInfo {
-        .msg = hintfmt(s, s2, sym),
-        .errPos = pos,
-    });
-    e.addTrace(p2, s3);
+    e.addTrace(positions[p2], s3);
     throw e;
 }
 
-<<<<<<< HEAD
-LocalNoInlineNoReturn(void throwTypeErrorWithTrace(
-            const Pos & pos,
+void EvalState::throwTypeErrorWithTrace(
+            const PosIdx pos,
             const Suggestions & suggestions,
             const char * s,
-            const std::string_view & s2,
+            const std::string_view s2,
             const Symbol & sym,
-            const Pos & p2,
-            const std::string_view & s3))
+            const PosIdx p2,
+            const std::string_view s3) const
 {
     auto e = TypeError(ErrorInfo {
-        .msg = hintfmt(s, s2, sym),
-        .errPos = pos,
+        .msg = hintfmt(s, s2, symbols[sym]),
+        .errPos = positions[pos],
         .suggestions = suggestions
-=======
-void EvalState::throwEvalError(const PosIdx pos, const Suggestions & suggestions, const char * s,
-    const std::string & s2) const
+    });
+    e.addTrace(positions[p2], s3);
+    throw e;
+}
+
+void EvalState::throwTypeErrorWithTrace(const char * s, const std::string_view s2, const PosIdx p2, const std::string_view s3) const
+{
+    auto e = TypeError(ErrorInfo {
+        .msg = hintfmt(s, s2),
+    });
+    e.addTrace(positions[p2], s3);
+    throw e;
+}
+
+void EvalState::throwEvalErrorWithTrace(const char * s, const std::string_view s2, const PosIdx p2, const std::string_view s3) const
+{
+    auto e = EvalError(ErrorInfo {
+        .msg = hintfmt(s, s2),
+    });
+    e.addTrace(positions[p2], s3);
+    throw e;
+}
+
+void EvalState::throwEvalErrorWithTrace(const char * s, const std::string_view s2, const std::string_view s3, const PosIdx p2, const std::string_view s4) const
+{
+    auto e = EvalError(ErrorInfo {
+        .msg = hintfmt(s, s2, s3),
+    });
+    e.addTrace(positions[p2], s4);
+    throw e;
+}
+
+void EvalState::throwEvalError(const PosIdx pos, const Suggestions & suggestions, const char * s, const std::string_view s2) const
 {
     throw EvalError(ErrorInfo {
         .msg = hintfmt(s, s2),
         .errPos = positions[pos],
         .suggestions = suggestions,
->>>>>>> 35393dc2
     });
-    e.addTrace(p2, s3);
-    throw e;
-}
-
-<<<<<<< HEAD
-LocalNoInlineNoReturn(void throwTypeErrorWithTrace(const char * s, const std::string & s2, const Pos & p2, const std::string_view s3))
-=======
-void EvalState::throwEvalError(const PosIdx pos, const char * s, const std::string & s2) const
->>>>>>> 35393dc2
-{
-    auto e = TypeError(ErrorInfo {
-        .msg = hintfmt(s, s2),
-<<<<<<< HEAD
-=======
+}
+
+void EvalState::throwEvalError(const PosIdx pos, const char * s) const
+{
+    throw EvalError(ErrorInfo {
+        .msg = hintfmt(s),
         .errPos = positions[pos]
->>>>>>> 35393dc2
     });
-    e.addTrace(p2, s3);
-    throw e;
-}
-
-<<<<<<< HEAD
-LocalNoInlineNoReturn(void throwEvalErrorWithTrace(const char * s, const std::string & s2, const Pos & p2, const std::string_view s3))
-=======
-void EvalState::throwEvalError(const char * s, const std::string & s2, const std::string & s3) const
->>>>>>> 35393dc2
-{
-    auto e = EvalError(ErrorInfo {
-        .msg = hintfmt(s, s2),
+}
+
+void EvalState::throwEvalError(const PosIdx pos, const char * s, const Value & v) const
+{
+    throw EvalError(ErrorInfo {
+        .msg = hintfmt(s, showType(v)),
+        .errPos = positions[pos]
     });
-    e.addTrace(p2, s3);
-    throw e;
-}
-
-<<<<<<< HEAD
-LocalNoInlineNoReturn(void throwEvalErrorWithTrace(const char * s, const std::string_view & s2, const std::string_view & s3, const Pos & p2, const std::string_view s4))
-=======
-void EvalState::throwEvalError(const PosIdx pos, const char * s, const std::string & s2,
-    const std::string & s3) const
->>>>>>> 35393dc2
-{
-    auto e = EvalError(ErrorInfo {
-        .msg = hintfmt(s, s2, s3),
-<<<<<<< HEAD
-=======
-        .errPos = positions[pos]
->>>>>>> 35393dc2
-    });
-    e.addTrace(p2, s4);
-    throw e;
-}
-
-<<<<<<< HEAD
-LocalNoInlineNoReturn(void throwEvalError(const Pos & pos, const Suggestions & suggestions, const char * s, const std::string & s2))
+}
+
+void EvalState::throwEvalError(const PosIdx pos, const char * s, const std::string_view s2) const
 {
     throw EvalError(ErrorInfo {
         .msg = hintfmt(s, s2),
-        .errPos = pos,
-        .suggestions = suggestions,
+        .errPos = positions[pos]
     });
 }
 
-LocalNoInlineNoReturn(void throwEvalError(const Pos & pos, const char * s, const Value & v))
-{
-    throw EvalError(ErrorInfo {
-        .msg = hintfmt(s, showType(v)),
-        .errPos = pos
-    });
-}
-
-LocalNoInlineNoReturn(void throwEvalError(const Pos & p1, const char * s, const Symbol & sym, const Pos & p2))
+void EvalState::throwEvalError(const PosIdx p1, const char * s, const Symbol sym, const PosIdx p2) const
 {
     // p1 is where the error occurred; p2 is a position mentioned in the message.
     throw EvalError(ErrorInfo {
-        .msg = hintfmt(s, sym, p2),
-        .errPos = p1
-    });
-}
-
-LocalNoInlineNoReturn(void throwEvalError(const char * s, const std::string_view & s1))
-{
-    throw EvalError(s, s1);
-=======
-void EvalState::throwEvalError(const PosIdx p1, const char * s, const Symbol sym, const PosIdx p2) const
-{
-    // p1 is where the error occurred; p2 is a position mentioned in the message.
-    throw EvalError({
         .msg = hintfmt(s, symbols[sym], positions[p2]),
         .errPos = positions[p1]
     });
 }
 
-void EvalState::throwTypeError(const PosIdx pos, const char * s) const
-{
-    throw TypeError({
-        .msg = hintfmt(s),
+void EvalState::throwEvalError(const char * s, const std::string_view s1) const
+{
+    throw EvalError(s, s1);
+}
+
+void EvalState::throwEvalError(const char * s, const std::string_view s1, const std::string_view s2) const
+{
+    throw EvalError(s, s1, s2);
+}
+
+void EvalState::throwTypeError(const char * s, const Value & v) const
+{
+    throw TypeError(s, showType(v));
+}
+
+void EvalState::throwTypeError(const PosIdx pos, const char * s, const Value & v) const
+{
+    throw TypeError(ErrorInfo {
+        .msg = hintfmt(s, showType(v)),
         .errPos = positions[pos]
     });
-}
-
-void EvalState::throwTypeError(const PosIdx pos, const char * s, const ExprLambda & fun,
-    const Symbol s2) const
-{
-    throw TypeError({
-        .msg = hintfmt(s, fun.showNamePos(*this), symbols[s2]),
-        .errPos = positions[pos]
-    });
-}
-
-void EvalState::throwTypeError(const PosIdx pos, const Suggestions & suggestions, const char * s,
-    const ExprLambda & fun, const Symbol s2) const
-{
-    throw TypeError(ErrorInfo {
-        .msg = hintfmt(s, fun.showNamePos(*this), symbols[s2]),
-        .errPos = positions[pos],
-        .suggestions = suggestions,
-    });
->>>>>>> 35393dc2
-}
-
-LocalNoInlineNoReturn(void throwEvalError(const char * s, const std::string_view & s1, const std::string_view & s2))
-{
-    throw EvalError(s, s1, s2);
-}
-
-void EvalState::throwTypeError(const char * s, const Value & v) const
-{
-    throw TypeError(s, showType(v));
 }
 
 void EvalState::throwAssertionError(const PosIdx pos, const char * s, const std::string & s1) const
@@ -1180,21 +1074,7 @@
 }
 
 
-<<<<<<< HEAD
-inline bool EvalState::evalBool(Env & env, Expr * e, const Pos & pos, std::string_view errorCtx)
-=======
-inline bool EvalState::evalBool(Env & env, Expr * e)
-{
-    Value v;
-    e->eval(*this, env, v);
-    if (v.type() != nBool)
-        throwTypeError("value is %1% while a Boolean was expected", v);
-    return v.boolean;
-}
-
-
-inline bool EvalState::evalBool(Env & env, Expr * e, const PosIdx pos)
->>>>>>> 35393dc2
+inline bool EvalState::evalBool(Env & env, Expr * e, const PosIdx pos, std::string_view errorCtx)
 {
     try {
         Value v;
@@ -1203,20 +1083,20 @@
             throwTypeError("value is %1% while a Boolean was expected", v);
         return v.boolean;
     } catch (Error & e) {
-        e.addTrace(pos, errorCtx);
+        e.addTrace(positions[pos], errorCtx);
         throw;
     }
 }
 
 
-inline void EvalState::evalAttrs(Env & env, Expr * e, Value & v, const Pos & pos, std::string_view errorCtx)
+inline void EvalState::evalAttrs(Env & env, Expr * e, Value & v, const PosIdx pos, std::string_view errorCtx)
 {
     try {
         e->eval(*this, env, v);
         if (v.type() != nAttrs)
             throwTypeError("value is %1% while a set was expected", v);
     } catch (Error & e) {
-        e.addTrace(pos, errorCtx);
+        e.addTrace(positions[pos], errorCtx);
         throw;
     }
 }
@@ -1319,13 +1199,8 @@
         state.forceValue(nameVal, i.pos);
         if (nameVal.type() == nNull)
             continue;
-<<<<<<< HEAD
         state.forceStringNoCtx(nameVal, i.pos, "while evaluating the name of a dynamic attribute");
-        Symbol nameSym = state.symbols.create(nameVal.string.s);
-=======
-        state.forceStringNoCtx(nameVal);
         auto nameSym = state.symbols.create(nameVal.string.s);
->>>>>>> 35393dc2
         Bindings::iterator j = v.attrs->find(nameSym);
         if (j != v.attrs->end())
             state.throwEvalError(i.pos, "dynamic attribute '%1%' already defined at %2%", nameSym, j->pos);
@@ -1476,11 +1351,6 @@
     v.mkLambda(&env, this);
 }
 
-const std::string prettyLambdaName(const ExprLambda & e)
-{
-    return e.name.set() ? std::string(e.name): "anonymous lambda";
-}
-
 void EvalState::callFunction(Value & fun, size_t nrArgs, Value * * args, Value & vRes, const PosIdx pos)
 {
     auto trace = evalSettings.traceFunctionCalls
@@ -1524,7 +1394,7 @@
                 try {
                     forceAttrs(*args[0], lambda.pos, "while evaluating the value passed for the lambda argument");
                 } catch (Error & e) {
-                    e.addTrace(pos, "from call site");
+                    e.addTrace(positions[pos], "from call site");
                     throw;
                 }
 
@@ -1540,8 +1410,9 @@
                     if (!j) {
                         if (!i.def) {
                             throwTypeErrorWithTrace(lambda.pos,
-                                    "function '%1%' called without required argument '%2%'", prettyLambdaName(lambda), i.name,
-                                    pos, "from call site");
+                                    "function '%1%' called without required argument '%2%'",
+                                    (lambda.name ? std::string(symbols[lambda.name]) : "anonymous lambda"),
+                                    i.name, pos, "from call site");
                         }
                         env2.values[displ++] = i.def->maybeThunk(*this, env2);
                     } else {
@@ -1559,21 +1430,12 @@
                         if (!lambda.formals->has(i.name)) {
                             std::set<std::string> formalNames;
                             for (auto & formal : lambda.formals->formals)
-<<<<<<< HEAD
-                                formalNames.insert(formal.name);
+                                formalNames.insert(symbols[formal.name]);
                             throwTypeErrorWithTrace(lambda.pos,
-                                    Suggestions::bestMatches(formalNames, i.name),
-                                    "function '%1%' called with unexpected argument '%2%'", prettyLambdaName(lambda), i.name,
-                                    pos, "from call site");
-=======
-                                formalNames.insert(symbols[formal.name]);
-                            throwTypeError(
-                                pos,
-                                Suggestions::bestMatches(formalNames, symbols[i.name]),
-                                "%1% called with unexpected argument '%2%'",
-                                lambda,
-                                i.name);
->>>>>>> 35393dc2
+                                    Suggestions::bestMatches(formalNames, symbols[i.name]),
+                                    "function '%1%' called with unexpected argument '%2%'",
+                                    (lambda.name ? std::string(symbols[lambda.name]) : "anonymous lambda"),
+                                    i.name, pos, "from call site");
                         }
                     abort(); // can't happen
                 }
@@ -1587,16 +1449,9 @@
                 lambda.body->eval(*this, env2, vCur);
             } catch (Error & e) {
                 if (loggerSettings.showTrace.get()) {
-<<<<<<< HEAD
-                    addErrorTrace(e, lambda.pos, "while evaluating the '%s' function", prettyLambdaName(lambda));
-                    if (pos) e.addTrace(pos, "from call site");
-=======
-                    addErrorTrace(e, lambda.pos, "while evaluating %s",
-                        (lambda.name
-                            ? concatStrings("'", symbols[lambda.name], "'")
-                            : "anonymous lambda"));
+                    addErrorTrace(e, lambda.pos, "while evaluating the '%s' function",
+                            (lambda.name ? std::string(symbols[lambda.name]) : "anonymous lambda"));
                     addErrorTrace(e, pos, "from call site%s", "");
->>>>>>> 35393dc2
                 }
                 throw;
             }
@@ -1615,7 +1470,7 @@
                 return;
             } else {
                 /* We have all the arguments, so call the primop. */
-                Symbol name = vCur.primOp->name;
+                auto name = vCur.primOp->name;
 
                 nrPrimOpCalls++;
                 if (countCalls) primOpCalls[name]++;
@@ -1660,7 +1515,7 @@
                 for (size_t i = 0; i < argsLeft; ++i)
                     vArgs[argsDone + i] = args[i];
 
-                Symbol name = primOp->primOp->name;
+                auto name = primOp->primOp->name;
                 nrPrimOpCalls++;
                 if (countCalls) primOpCalls[name]++;
 
@@ -1683,9 +1538,9 @@
             Value * args2[] = {allocValue(), args[0]};
             *args2[0] = vCur;
             try {
-                callFunction(*functor->value, 2, args2, vCur, *functor->pos);
+                callFunction(*functor->value, 2, args2, vCur, functor->pos);
             } catch (Error & e) {
-                e.addTrace(pos, "while calling a functor (an attribute set with a '__functor' attribute)");
+                e.addTrace(positions[pos], "while calling a functor (an attribute set with a '__functor' attribute)");
                 throw;
             }
             nrArgs--;
@@ -1889,11 +1744,7 @@
 }
 
 
-<<<<<<< HEAD
-void EvalState::concatLists(Value & v, size_t nrLists, Value * * lists, const Pos & pos, std::string_view errorCtx)
-=======
-void EvalState::concatLists(Value & v, size_t nrLists, Value * * lists, const PosIdx pos)
->>>>>>> 35393dc2
+void EvalState::concatLists(Value & v, size_t nrLists, Value * * lists, const PosIdx pos, std::string_view errorCtx)
 {
     nrListConcats++;
 
@@ -1977,22 +1828,14 @@
                 nf = n;
                 nf += vTmp.fpoint;
             } else
-<<<<<<< HEAD
-                throwEvalError(i_pos, "cannot add %1% to an integer", vTmp);
-=======
                 state.throwEvalError(i_pos, "cannot add %1% to an integer", showType(vTmp));
->>>>>>> 35393dc2
         } else if (firstType == nFloat) {
             if (vTmp.type() == nInt) {
                 nf += vTmp.integer;
             } else if (vTmp.type() == nFloat) {
                 nf += vTmp.fpoint;
             } else
-<<<<<<< HEAD
-                throwEvalError(i_pos, "cannot add %1% to a float", vTmp);
-=======
                 state.throwEvalError(i_pos, "cannot add %1% to a float", showType(vTmp));
->>>>>>> 35393dc2
         } else {
             if (s.empty()) s.reserve(es->size());
             /* skip canonization of first path, which would only be not
@@ -2056,11 +1899,7 @@
 }
 
 
-<<<<<<< HEAD
-NixInt EvalState::forceInt(Value & v, const Pos & pos, std::string_view errorCtx)
-=======
-NixInt EvalState::forceInt(Value & v, const PosIdx pos)
->>>>>>> 35393dc2
+NixInt EvalState::forceInt(Value & v, const PosIdx pos, std::string_view errorCtx)
 {
     try {
         forceValue(v, pos);
@@ -2068,17 +1907,13 @@
             throwTypeError("value is %1% while an integer was expected", v);
         return v.integer;
     } catch (Error & e) {
-        e.addTrace(pos, errorCtx);
+        e.addTrace(positions[pos], errorCtx);
         throw;
     }
 }
 
 
-<<<<<<< HEAD
-NixFloat EvalState::forceFloat(Value & v, const Pos & pos, std::string_view errorCtx)
-=======
-NixFloat EvalState::forceFloat(Value & v, const PosIdx pos)
->>>>>>> 35393dc2
+NixFloat EvalState::forceFloat(Value & v, const PosIdx pos, std::string_view errorCtx)
 {
     try {
         forceValue(v, pos);
@@ -2088,17 +1923,13 @@
             throwTypeError("value is %1% while a float was expected", v);
         return v.fpoint;
     } catch (Error & e) {
-        e.addTrace(pos, errorCtx);
+        e.addTrace(positions[pos], errorCtx);
         throw;
     }
 }
 
 
-<<<<<<< HEAD
-bool EvalState::forceBool(Value & v, const Pos & pos, std::string_view errorCtx)
-=======
-bool EvalState::forceBool(Value & v, const PosIdx pos)
->>>>>>> 35393dc2
+bool EvalState::forceBool(Value & v, const PosIdx pos, std::string_view errorCtx)
 {
     try {
         forceValue(v, pos);
@@ -2106,7 +1937,7 @@
             throwTypeError("value is %1% while a Boolean was expected", v);
         return v.boolean;
     } catch (Error & e) {
-        e.addTrace(pos, errorCtx);
+        e.addTrace(positions[pos], errorCtx);
         throw;
     }
 }
@@ -2118,28 +1949,20 @@
 }
 
 
-<<<<<<< HEAD
-void EvalState::forceFunction(Value & v, const Pos & pos, std::string_view errorCtx)
-=======
-void EvalState::forceFunction(Value & v, const PosIdx pos)
->>>>>>> 35393dc2
+void EvalState::forceFunction(Value & v, const PosIdx pos, std::string_view errorCtx)
 {
     try {
         forceValue(v, pos);
         if (v.type() != nFunction && !isFunctor(v))
             throwTypeError("value is %1% while a function was expected", v);
     } catch (Error & e) {
-        e.addTrace(pos, errorCtx);
+        e.addTrace(positions[pos], errorCtx);
         throw;
     }
 }
 
 
-<<<<<<< HEAD
-std::string_view EvalState::forceString(Value & v, const Pos & pos, std::string_view errorCtx)
-=======
-std::string_view EvalState::forceString(Value & v, const PosIdx pos)
->>>>>>> 35393dc2
+std::string_view EvalState::forceString(Value & v, const PosIdx pos, std::string_view errorCtx)
 {
     try {
         forceValue(v, pos);
@@ -2147,7 +1970,7 @@
             throwTypeError("value is %1% while a string was expected", v);
         return v.string.s;
     } catch (Error & e) {
-        e.addTrace(pos, errorCtx);
+        e.addTrace(positions[pos], errorCtx);
         throw;
     }
 }
@@ -2193,11 +2016,7 @@
 }
 
 
-<<<<<<< HEAD
-std::string_view EvalState::forceString(Value & v, PathSet & context, const Pos & pos, std::string_view errorCtx)
-=======
-std::string_view EvalState::forceString(Value & v, PathSet & context, const PosIdx pos)
->>>>>>> 35393dc2
+std::string_view EvalState::forceString(Value & v, PathSet & context, const PosIdx pos, std::string_view errorCtx)
 {
     auto s = forceString(v, pos, errorCtx);
     copyContext(v, context);
@@ -2205,11 +2024,7 @@
 }
 
 
-<<<<<<< HEAD
-std::string_view EvalState::forceStringNoCtx(Value & v, const Pos & pos, std::string_view errorCtx)
-=======
-std::string_view EvalState::forceStringNoCtx(Value & v, const PosIdx pos)
->>>>>>> 35393dc2
+std::string_view EvalState::forceStringNoCtx(Value & v, const PosIdx pos, std::string_view errorCtx)
 {
     try {
         auto s = forceString(v, pos, errorCtx);
@@ -2221,7 +2036,7 @@
         }
         return s;
     } catch (Error & e) {
-        e.addTrace(pos, errorCtx);
+        e.addTrace(positions[pos], errorCtx);
         throw;
     }
 }
@@ -2252,13 +2067,8 @@
     return {};
 }
 
-<<<<<<< HEAD
-BackedStringView EvalState::coerceToString(const Pos & pos, Value & v, PathSet & context,
+BackedStringView EvalState::coerceToString(const PosIdx pos, Value & v, PathSet & context,
     bool coerceMore, bool copyToStore, bool canonicalizePath, std::string_view errorCtx)
-=======
-BackedStringView EvalState::coerceToString(const PosIdx pos, Value & v, PathSet & context,
-    bool coerceMore, bool copyToStore, bool canonicalizePath)
->>>>>>> 35393dc2
 {
     forceValue(v, pos);
 
@@ -2287,11 +2097,7 @@
     }
 
     if (v.type() == nExternal)
-<<<<<<< HEAD
-        return v.external->coerceToString(pos, context, coerceMore, copyToStore, errorCtx);
-=======
-        return v.external->coerceToString(positions[pos], context, coerceMore, copyToStore);
->>>>>>> 35393dc2
+        return v.external->coerceToString(positions[pos], context, coerceMore, copyToStore, errorCtx);
 
     if (coerceMore) {
 
@@ -2310,7 +2116,7 @@
                     result += *coerceToString(noPos, *v2, context, coerceMore, copyToStore, canonicalizePath,
                             "while evaluating one element of the list");
                 } catch (Error & e) {
-                    e.addTrace(pos, errorCtx);
+                    e.addTrace(positions[pos], errorCtx);
                     throw;
                 }
                 if (n < v.listSize() - 1
@@ -2350,11 +2156,7 @@
 }
 
 
-<<<<<<< HEAD
-Path EvalState::coerceToPath(const Pos & pos, Value & v, PathSet & context, std::string_view errorCtx)
-=======
-Path EvalState::coerceToPath(const PosIdx pos, Value & v, PathSet & context)
->>>>>>> 35393dc2
+Path EvalState::coerceToPath(const PosIdx pos, Value & v, PathSet & context, std::string_view errorCtx)
 {
     auto path = coerceToString(pos, v, context, false, false, true, errorCtx).toOwned();
     if (path == "" || path[0] != '/')
@@ -2363,27 +2165,16 @@
 }
 
 
-<<<<<<< HEAD
-StorePath EvalState::coerceToStorePath(const Pos & pos, Value & v, PathSet & context, std::string_view errorCtx)
-=======
-StorePath EvalState::coerceToStorePath(const PosIdx pos, Value & v, PathSet & context)
->>>>>>> 35393dc2
+StorePath EvalState::coerceToStorePath(const PosIdx pos, Value & v, PathSet & context, std::string_view errorCtx)
 {
     auto path = coerceToString(pos, v, context, false, false, true, errorCtx).toOwned();
     if (auto storePath = store->maybeParseStorePath(path))
         return *storePath;
-<<<<<<< HEAD
     throwEvalErrorWithTrace("path '%1%' is not in the Nix store", path, pos, errorCtx);
-=======
-    throw EvalError({
-        .msg = hintfmt("path '%1%' is not in the Nix store", path),
-        .errPos = positions[pos]
-    });
->>>>>>> 35393dc2
-}
-
-
-bool EvalState::eqValues(Value & v1, Value & v2, const Pos & pos, std::string_view errorCtx)
+}
+
+
+bool EvalState::eqValues(Value & v1, Value & v2, const PosIdx pos, std::string_view errorCtx)
 {
     forceValue(v1, noPos);
     forceValue(v2, noPos);
@@ -2581,7 +2372,11 @@
 
 std::string ExternalValueBase::coerceToString(const Pos & pos, PathSet & context, bool copyMore, bool copyToStore, std::string_view errorCtx) const
 {
-    throwTypeErrorWithTrace("cannot coerce %1% to a string", showType(), pos, errorCtx);
+    auto e = TypeError(ErrorInfo {
+        .msg = hintfmt("cannot coerce %1% to a string", showType())
+    });
+    e.addTrace(pos, errorCtx);
+    throw e;
 }
 
 
