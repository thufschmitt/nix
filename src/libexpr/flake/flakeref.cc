--- conflicted
+++ resolved
@@ -122,7 +122,6 @@
 
             if (isFlake) {
 
-<<<<<<< HEAD
             if (!allowMissing && !pathExists(path + "/flake.nix")){
                 notice("path '%s' does not contain a 'flake.nix', searching up",path);
 
@@ -144,10 +143,8 @@
                 if (!found)
                     throw BadURL("could not find a flake.nix file");
             }
-=======
                 if (!S_ISDIR(lstat(path).st_mode))
                     throw BadURL("path '%s' is not a flake (because it's not a directory)", path);
->>>>>>> af553b20
 
                 if (!allowMissing && !pathExists(path + "/flake.nix"))
                     throw BadURL("path '%s' is not a flake (because it doesn't contain a 'flake.nix' file)", path);
