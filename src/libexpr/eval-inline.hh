#pragma once

#include "eval.hh"

namespace nix {


/* Note: Various places expect the allocated memory to be zeroed. */
[[gnu::always_inline]]
inline void * allocBytes(size_t n)
{
    void * p;
#if HAVE_BOEHMGC
    p = GC_MALLOC(n);
#else
    p = calloc(n, 1);
#endif
    if (!p) throw std::bad_alloc();
    return p;
}


[[gnu::always_inline]]
Value * EvalState::allocValue()
{
#if HAVE_BOEHMGC
    /* We use the boehm batch allocator to speed up allocations of Values (of which there are many).
       GC_malloc_many returns a linked list of objects of the given size, where the first word
       of each object is also the pointer to the next object in the list. This also means that we
       have to explicitly clear the first word of every object we take. */
    if (!*valueAllocCache) {
        *valueAllocCache = GC_malloc_many(sizeof(Value));
        if (!*valueAllocCache) throw std::bad_alloc();
    }

    /* GC_NEXT is a convenience macro for accessing the first word of an object.
       Take the first list item, advance the list to the next item, and clear the next pointer. */
    void * p = *valueAllocCache;
    *valueAllocCache = GC_NEXT(p);
    GC_NEXT(p) = nullptr;
#else
    void * p = allocBytes(sizeof(Value));
#endif

    nrValues++;
    return (Value *) p;
}


[[gnu::always_inline]]
Env & EvalState::allocEnv(size_t size)
{
    nrEnvs++;
    nrValuesInEnvs += size;

    Env * env;

#if HAVE_BOEHMGC
    if (size == 1) {
        /* see allocValue for explanations. */
        if (!*env1AllocCache) {
            *env1AllocCache = GC_malloc_many(sizeof(Env) + sizeof(Value *));
            if (!*env1AllocCache) throw std::bad_alloc();
        }

        void * p = *env1AllocCache;
        *env1AllocCache = GC_NEXT(p);
        GC_NEXT(p) = nullptr;
        env = (Env *) p;
    } else
#endif
        env = (Env *) allocBytes(sizeof(Env) + size * sizeof(Value *));

    env->type = Env::Plain;

    /* We assume that env->values has been cleared by the allocator; maybeThunk() and lookupVar fromWith expect this. */

    return *env;
}


[[gnu::always_inline]]
void EvalState::forceValue(Value & v, const PosIdx pos)
{
    forceValue(v, [&]() { return pos; });
}


template<typename Callable>
void EvalState::forceValue(Value & v, Callable getPos)
{
    if (v.isThunk()) {
        Env * env = v.thunk.env;
        Expr * expr = v.thunk.expr;
        try {
            v.mkBlackhole();
            //checkInterrupt();
            expr->eval(*this, *env, v);
        } catch (...) {
            v.mkThunk(env, expr);
            throw;
        }
    }
    else if (v.isApp())
        callFunction(*v.app.left, *v.app.right, v, noPos);
    else if (v.isBlackhole())
        throwEvalError(getPos(), "infinite recursion encountered");
}


[[gnu::always_inline]]
<<<<<<< HEAD
inline void EvalState::forceAttrs(Value & v, const Pos & pos, std::string_view errorCtx)
=======
inline void EvalState::forceAttrs(Value & v, const PosIdx pos)
>>>>>>> 35393dc2
{
    forceAttrs(v, [&]() { return pos; }, errorCtx);
}


template <typename Callable>
[[gnu::always_inline]]
inline void EvalState::forceAttrs(Value & v, Callable getPos, std::string_view errorCtx)
{
    try {
        forceValue(v, noPos);
        if (v.type() != nAttrs) {
            throwTypeError(noPos, "value is %1% while a set was expected", v);
        }
    } catch (Error & e) {
        Pos pos = getPos();
        e.addTrace(pos, errorCtx);
        throw;
    }
}


[[gnu::always_inline]]
<<<<<<< HEAD
inline void EvalState::forceList(Value & v, const Pos & pos, std::string_view errorCtx)
=======
inline void EvalState::forceList(Value & v, const PosIdx pos)
>>>>>>> 35393dc2
{
    try {
        forceValue(v, noPos);
        if (!v.isList()) {
            throwTypeError(noPos, "value is %1% while a list was expected", v);
        }
    } catch (Error & e) {
        e.addTrace(pos, errorCtx);
        throw;
    }
}


}<|MERGE_RESOLUTION|>--- conflicted
+++ resolved
@@ -109,11 +109,7 @@
 
 
 [[gnu::always_inline]]
-<<<<<<< HEAD
-inline void EvalState::forceAttrs(Value & v, const Pos & pos, std::string_view errorCtx)
-=======
-inline void EvalState::forceAttrs(Value & v, const PosIdx pos)
->>>>>>> 35393dc2
+inline void EvalState::forceAttrs(Value & v, const PosIdx pos, std::string_view errorCtx)
 {
     forceAttrs(v, [&]() { return pos; }, errorCtx);
 }
@@ -129,19 +125,15 @@
             throwTypeError(noPos, "value is %1% while a set was expected", v);
         }
     } catch (Error & e) {
-        Pos pos = getPos();
-        e.addTrace(pos, errorCtx);
+        PosIdx pos = getPos();
+        e.addTrace(positions[pos], errorCtx);
         throw;
     }
 }
 
 
 [[gnu::always_inline]]
-<<<<<<< HEAD
-inline void EvalState::forceList(Value & v, const Pos & pos, std::string_view errorCtx)
-=======
-inline void EvalState::forceList(Value & v, const PosIdx pos)
->>>>>>> 35393dc2
+inline void EvalState::forceList(Value & v, const PosIdx pos, std::string_view errorCtx)
 {
     try {
         forceValue(v, noPos);
@@ -149,7 +141,7 @@
             throwTypeError(noPos, "value is %1% while a list was expected", v);
         }
     } catch (Error & e) {
-        e.addTrace(pos, errorCtx);
+        e.addTrace(positions[pos], errorCtx);
         throw;
     }
 }
