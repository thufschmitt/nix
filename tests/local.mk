nix_tests = \
  hash.sh lang.sh add.sh simple.sh dependencies.sh \
  config.sh \
  gc.sh \
  gc-concurrent.sh \
  gc-auto.sh \
  referrers.sh user-envs.sh logging.sh nix-build.sh misc.sh fixed.sh \
  gc-runtime.sh check-refs.sh filter-source.sh \
  local-store.sh remote-store.sh export.sh export-graph.sh \
  db-migration.sh \
  timeout.sh secure-drv-outputs.sh nix-channel.sh \
  multiple-outputs.sh import-derivation.sh fetchurl.sh optimise-store.sh \
  binary-cache.sh \
  binary-cache-build-remote.sh \
  nix-profile.sh repair.sh dump-db.sh case-hack.sh \
  check-reqs.sh pass-as-file.sh tarball.sh restricted.sh \
  placeholders.sh nix-shell.sh \
  linux-sandbox.sh \
  build-dry.sh \
  build-remote-input-addressed.sh \
  build-remote-content-addressed-fixed.sh \
  build-remote-content-addressed-floating.sh \
  ssh-relay.sh \
  nar-access.sh \
  structured-attrs.sh \
  fetchGit.sh \
  fetchGitRefs.sh \
  fetchGitSubmodules.sh \
  fetchMercurial.sh \
  signing.sh \
  shell.sh \
  brotli.sh \
  pure-eval.sh \
  check.sh \
  plugins.sh \
  search.sh \
  nix-copy-ssh.sh \
  post-hook.sh \
  function-trace.sh \
  recursive.sh \
  describe-stores.sh \
  flakes.sh \
<<<<<<< HEAD
  content-addressed.sh \
  nix-copy-content-addressed.sh \
  text-hashed-output.sh \
=======
>>>>>>> e12308dd
  build.sh \
  compute-levels.sh \
  ca/build.sh \
  ca/substitute.sh \
  ca/signatures.sh \
  ca/nix-copy.sh
  # parallel.sh

install-tests += $(foreach x, $(nix_tests), tests/$(x))

tests-environment = NIX_REMOTE= $(bash) -e

clean-files += $(d)/common.sh $(d)/config.nix

test-deps += tests/common.sh tests/config.nix tests/plugins/libplugintest.$(SO_EXT)<|MERGE_RESOLUTION|>--- conflicted
+++ resolved
@@ -40,12 +40,7 @@
   recursive.sh \
   describe-stores.sh \
   flakes.sh \
-<<<<<<< HEAD
-  content-addressed.sh \
-  nix-copy-content-addressed.sh \
   text-hashed-output.sh \
-=======
->>>>>>> e12308dd
   build.sh \
   compute-levels.sh \
   ca/build.sh \
