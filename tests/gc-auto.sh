--- conflicted
+++ resolved
@@ -63,14 +63,9 @@
     --min-free 1000 --max-free 2000 --min-free-check-interval 1 &
 pid1=$!
 
-<<<<<<< HEAD
 nix build --impure -v -o $TEST_ROOT/result-B -L --expr "$expr2" \
-    --min-free 1000 --max-free 2000 --min-free-check-interval 1
-=======
-nix build -v -o $TEST_ROOT/result-B -L "($expr2)" \
     --min-free 1000 --max-free 2000 --min-free-check-interval 1 &
 pid2=$!
->>>>>>> 14227aeb
 
 # Once the first build is done, unblock the second one.
 # If the first build fails, we need to postpone the failure to still allow
