source common.sh

if ! canUseSandbox; then exit; fi
if ! [[ $busybox =~ busybox ]]; then exit; fi

unset NIX_STORE_DIR
unset NIX_STATE_DIR

function join_by { local d=$1; shift; echo -n "$1"; shift; printf "%s" "${@/#/$d}"; }

builders=(
  # system-features will automatically be added to the outer URL, but not inner
  # remote-store URL.
  "ssh://localhost?remote-store=$TEST_ROOT/machine1?system-features=foo - - 1 1 foo"
  "$TEST_ROOT/machine2 - - 1 1 bar"
<<<<<<< HEAD
  "ssh-ng://localhost?remote-store=$TEST_ROOT/machine3?system-features=baz - - 1 1 baz"
=======
>>>>>>> 13e49be6
)

# Note: ssh://localhost bypasses ssh, directly invoking nix-store as a
# child process. This allows us to test LegacySSHStore::buildDerivation().
# ssh-ng://... likewise allows us to test RemoteStore::buildDerivation().
nix build -L -v -f build-hook.nix -o $TEST_ROOT/result --max-jobs 0 \
  --arg busybox $busybox \
  --store $TEST_ROOT/machine0 \
  --builders "$(join_by '; ' "${builders[@]}")"

outPath=$(readlink -f $TEST_ROOT/result)

<<<<<<< HEAD
grep 'FOO BAR BAZ' $TEST_ROOT/machine0/$outPath

set -o pipefail

# Ensure that input1 was built on store1 due to the required feature.
nix path-info --store $TEST_ROOT/machine1 --all \
  | grep builder-build-remote-input-1.sh \
  | grep -v builder-build-remote-input-2.sh \
  | grep -v builder-build-remote-input-3.sh

# Ensure that input2 was built on store2 due to the required feature.
nix path-info --store $TEST_ROOT/machine2 --all \
  | grep -v builder-build-remote-input-1.sh \
  | grep builder-build-remote-input-2.sh \
  | grep -v builder-build-remote-input-3.sh

# Ensure that input3 was built on store3 due to the required feature.
nix path-info --store $TEST_ROOT/machine3 --all \
  | grep -v builder-build-remote-input-1.sh \
  | grep -v builder-build-remote-input-2.sh \
  | grep builder-build-remote-input-3.sh
=======
grep 'FOO BAR' $TEST_ROOT/machine0/$outPath

# Ensure that input1 was built on store1 due to the required feature.
(! nix path-info --store $TEST_ROOT/machine2 --all | grep builder-build-remote-input-1.sh)
nix path-info --store $TEST_ROOT/machine1 --all | grep builder-build-remote-input-1.sh

# Ensure that input2 was built on store2 due to the required feature.
(! nix path-info --store $TEST_ROOT/machine1 --all | grep builder-build-remote-input-2.sh)
nix path-info --store $TEST_ROOT/machine2 --all | grep builder-build-remote-input-2.sh
>>>>>>> 13e49be6
<|MERGE_RESOLUTION|>--- conflicted
+++ resolved
@@ -1,5 +1,3 @@
-source common.sh
-
 if ! canUseSandbox; then exit; fi
 if ! [[ $busybox =~ busybox ]]; then exit; fi
 
@@ -13,23 +11,19 @@
   # remote-store URL.
   "ssh://localhost?remote-store=$TEST_ROOT/machine1?system-features=foo - - 1 1 foo"
   "$TEST_ROOT/machine2 - - 1 1 bar"
-<<<<<<< HEAD
   "ssh-ng://localhost?remote-store=$TEST_ROOT/machine3?system-features=baz - - 1 1 baz"
-=======
->>>>>>> 13e49be6
 )
 
 # Note: ssh://localhost bypasses ssh, directly invoking nix-store as a
 # child process. This allows us to test LegacySSHStore::buildDerivation().
 # ssh-ng://... likewise allows us to test RemoteStore::buildDerivation().
-nix build -L -v -f build-hook.nix -o $TEST_ROOT/result --max-jobs 0 \
+nix build -L -v -f $file -o $TEST_ROOT/result --max-jobs 0 \
   --arg busybox $busybox \
   --store $TEST_ROOT/machine0 \
   --builders "$(join_by '; ' "${builders[@]}")"
 
 outPath=$(readlink -f $TEST_ROOT/result)
 
-<<<<<<< HEAD
 grep 'FOO BAR BAZ' $TEST_ROOT/machine0/$outPath
 
 set -o pipefail
@@ -50,15 +44,4 @@
 nix path-info --store $TEST_ROOT/machine3 --all \
   | grep -v builder-build-remote-input-1.sh \
   | grep -v builder-build-remote-input-2.sh \
-  | grep builder-build-remote-input-3.sh
-=======
-grep 'FOO BAR' $TEST_ROOT/machine0/$outPath
-
-# Ensure that input1 was built on store1 due to the required feature.
-(! nix path-info --store $TEST_ROOT/machine2 --all | grep builder-build-remote-input-1.sh)
-nix path-info --store $TEST_ROOT/machine1 --all | grep builder-build-remote-input-1.sh
-
-# Ensure that input2 was built on store2 due to the required feature.
-(! nix path-info --store $TEST_ROOT/machine1 --all | grep builder-build-remote-input-2.sh)
-nix path-info --store $TEST_ROOT/machine2 --all | grep builder-build-remote-input-2.sh
->>>>>>> 13e49be6
+  | grep builder-build-remote-input-3.sh